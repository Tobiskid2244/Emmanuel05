--- conflicted
+++ resolved
@@ -75,37 +75,21 @@
 {
   unsigned k=0;
   for(unsigned i=0; i<getNumberOfArguments(); ++i) {
-<<<<<<< HEAD
     if(getPntrToArgument(i)->isPeriodic()) error("Cannot sort periodic values (check argument "+ getPntrToArgument(i)->getName() +")");
     for(unsigned j=0; j<getPntrToArgument(i)->getNumberOfValues(getLabel()); ++j) {
-      string s; Tools::convert(k+1,s);
+      std::string s; Tools::convert(k+1,s);
       addComponentWithDerivatives(s+"th");
       getPntrToComponent(k)->setNotPeriodic(); k++;
     }
-=======
-    std::string s;
-    Tools::convert(i+1,s);
-    if(getPntrToArgument(i)->isPeriodic())
-      error("Cannot sort periodic values (check argument "+s+")");
-    addComponentWithDerivatives(s);
-    getPntrToComponent(i)->setNotPeriodic();
->>>>>>> c03db3e5
   }
   checkRead();
 
 }
 
-<<<<<<< HEAD
 void Sort::calculateFunction( const std::vector<double>& args, MultiValue& myvals ) const {
-  vector<pair<double,int> > vals(getNumberOfScalarArguments());
+  std::vector<std::pair<double,int> > vals(getNumberOfScalarArguments());
   for(unsigned i=0; i<getNumberOfScalarArguments(); ++i) {
     vals[i].first=args[i];
-=======
-void Sort::calculate() {
-  std::vector<std::pair<double,int> > vals(getNumberOfArguments());
-  for(unsigned i=0; i<getNumberOfArguments(); ++i) {
-    vals[i].first=getArgument(i);
->>>>>>> c03db3e5
 // In this manner I remember from which argument the component depends:
     vals[i].second=i;
   }
