--- conflicted
+++ resolved
@@ -76,7 +76,6 @@
                 const std::vector<bool> &isperiodic, const std::vector<std::string> &pmin, const std::vector<std::string> &pmax) {
   fmt_ = "%14.9f";
 // various checks
-<<<<<<< HEAD
   plumed_massert(names.size() == gmin.size(), "grid dimensions in input do not match number of arguments");
   plumed_massert(names.size() == nbin.size(), "grid dimensions in input do not match number of arguments");
   plumed_massert(names.size() == gmax.size(), "grid dimensions in input do not match number of arguments");
@@ -128,7 +127,7 @@
   if (usederiv_) {
     der_.resize(maxsize_);
   }
-  for (unsigned long long i = 0; i < maxsize_; ++i) {
+  for (index_t i = 0; i < maxsize_; ++i) {
     grid_[i] = 0.0;
     if (usederiv_) {
       (der_[i]).resize(dimension_);
@@ -137,55 +136,6 @@
       }
     }
   }
-=======
- plumed_massert(names.size()==gmin.size(),"grid dimensions in input do not match number of arguments");
- plumed_massert(names.size()==nbin.size(),"grid dimensions in input do not match number of arguments");
- plumed_massert(names.size()==gmax.size(),"grid dimensions in input do not match number of arguments");
- dimension_=gmax.size(); 
- str_min_=gmin; str_max_=gmax; 
- argnames.resize( dimension_ );
- min_.resize( dimension_ ); 
- max_.resize( dimension_ );
- pbc_.resize( dimension_ );
- for(unsigned int i=0;i<dimension_;++i){
-  argnames[i]=names[i];
-  if( isperiodic[i] ){
-      pbc_[i]=true; 
-      str_min_[i]=pmin[i];
-      str_max_[i]=pmax[i];
-  } else {
-      pbc_[i]=false;
-  }
-  Tools::convert(str_min_[i],min_[i]); 
-  Tools::convert(str_max_[i],max_[i]); 
-  funcname=funcl;
-  plumed_massert(max_[i]>min_[i],"maximum in grid must be larger than minimum");
-  plumed_massert(nbin[i]>0,"number of grid points must be greater than zero");
- }
- nbin_=nbin;
- dospline_=dospline;
- usederiv_=usederiv;
- if(dospline_) plumed_assert(dospline_==usederiv_);
- maxsize_=1;
- for(unsigned int i=0;i<dimension_;++i){
-  dx_.push_back( (max_[i]-min_[i])/static_cast<double>( nbin_[i] ) );
-  if( !pbc_[i] ){ max_[i] += dx_[i]; nbin_[i] += 1; }
-  maxsize_*=nbin_[i];
- }
- if(doclear) clear();
-}
-
-void Grid::clear(){
- grid_.resize(maxsize_);
- if(usederiv_) der_.resize(maxsize_);
- for(index_t i=0;i<maxsize_;++i){
-  grid_[i]=0.0;
-  if(usederiv_){
-   (der_[i]).resize(dimension_); 
-   for(unsigned int j=0;j<dimension_;++j) der_[i][j]=0.0;
-  }
- }
->>>>>>> 7b30a9ce
 }
 
 vector<std::string> Grid::getMin() const {
@@ -220,18 +170,12 @@
   return argnames;
 }
 
-<<<<<<< HEAD
-unsigned long long Grid::getSize() const {
+Grid::index_t Grid::getSize() const {
   return maxsize_;
 }
 
-unsigned long long Grid::getMaxSize() const {
+Grid::index_t Grid::getMaxSize() const {
   return maxsize_;
-=======
-
-Grid::index_t Grid::getSize() const {
- return maxsize_;
->>>>>>> 7b30a9ce
 }
 
 unsigned Grid::getDimension() const {
@@ -239,8 +183,7 @@
 }
 
 // we are flattening arrays using a column-major order
-<<<<<<< HEAD
-unsigned long long Grid::getIndex(const vector<unsigned> &indices) const {
+Grid::index_t Grid::getIndex(const vector<unsigned> &indices) const {
   plumed_dbg_assert(indices.size() == dimension_);
   for (unsigned int i = 0; i < dimension_; i++)
     if (indices[i] >= nbin_[i]) {
@@ -249,20 +192,20 @@
       std::string msg = "ERROR: the system is looking for a value outside the grid along the " + is;
       plumed_merror(msg + " index!");
     }
-  unsigned long long index = indices[dimension_ - 1];
+  index_t index = indices[dimension_ - 1];
   for (unsigned int i = dimension_ - 1; i > 0; --i) {
     index = index * nbin_[i - 1] + indices[i - 1];
   }
   return index;
 }
 
-unsigned long long Grid::getIndex(const vector<double> &x) const {
+Grid::index_t Grid::getIndex(const vector<double> &x) const {
   plumed_dbg_assert(x.size() == dimension_);
   return getIndex(getIndices(x));
 }
 
 // we are flattening arrays using a column-major order
-vector<unsigned> Grid::getIndices(unsigned long long index) const {
+vector<unsigned> Grid::getIndices(Grid::index_t index) const {
   vector<unsigned> indices(dimension_);
   unsigned kk = index;
   indices[0] = (index % nbin_[0]);
@@ -283,65 +226,6 @@
     indices.push_back(unsigned(floor((x[i] - min_[i]) / dx_[i])));
   }
   return indices;
-=======
-Grid::index_t Grid::getIndex(const vector<unsigned> & indices) const {
- plumed_dbg_assert(indices.size()==dimension_);
- for(unsigned int i=0;i<dimension_;i++)
-  if(indices[i]>=nbin_[i]) {
-    std::string is;
-    Tools::convert(i,is);
-    std::string msg="ERROR: the system is looking for a value outside the grid along the " + is;
-    plumed_merror(msg+" index!");
-  }
- index_t index=indices[dimension_-1];
- for(unsigned int i=dimension_-1;i>0;--i){
-  index=index*nbin_[i-1]+indices[i-1];
- }
- return index;
-}
-
-Grid::index_t Grid::getIndex(const vector<double> & x) const {
- plumed_dbg_assert(x.size()==dimension_);
- return getIndex(getIndices(x));
-}
-
-// we are flattening arrays using a column-major order
-vector<unsigned> Grid::getIndices(index_t index) const {
- vector<unsigned> indices(dimension_);
- index_t kk=index;
- indices[0]=(index%nbin_[0]);
- for(unsigned int i=1;i<dimension_-1;++i){
-  kk=(kk-indices[i-1])/nbin_[i-1];
-  indices[i]=(kk%nbin_[i]);
- }
- if(dimension_>=2){
-  indices[dimension_-1]=((kk-indices[dimension_-2])/nbin_[dimension_-2]);
- }
- return indices;
-}
-
-vector<unsigned> Grid::getIndices(const vector<double> & x) const {
- plumed_dbg_assert(x.size()==dimension_);
- vector<unsigned> indices;
- for(unsigned int i=0;i<dimension_;++i){
-   indices.push_back(unsigned(floor((x[i]-min_[i])/dx_[i])));
- }
- return indices;
-}
-
-vector<double> Grid::getPoint(const vector<unsigned> & indices) const {
- plumed_dbg_assert(indices.size()==dimension_);
- vector<double> x;
- for(unsigned int i=0;i<dimension_;++i){
-  x.push_back(min_[i]+(double)(indices[i])*dx_[i]);
- }
- return x;
-}
-
-vector<double> Grid::getPoint(index_t index) const {
- plumed_dbg_assert(index<maxsize_);
- return getPoint(getIndices(index));
->>>>>>> 7b30a9ce
 }
 
 vector<double> Grid::getPoint(const vector<unsigned> &indices) const {
@@ -353,15 +237,9 @@
   return x;
 }
 
-<<<<<<< HEAD
-vector<double> Grid::getPoint(unsigned long long index) const {
+vector<double> Grid::getPoint(index_t index) const {
   plumed_dbg_assert(index < maxsize_);
   return getPoint(getIndices(index));
-=======
-void Grid::getPoint(index_t index,std::vector<double> & point) const{
- plumed_dbg_assert(index<maxsize_);
- getPoint(getIndices(index),point);
->>>>>>> 7b30a9ce
 }
 
 vector<double> Grid::getPoint(const vector<double> &x) const {
@@ -369,13 +247,12 @@
   return getPoint(getIndices(x));
 }
 
-void Grid::getPoint(unsigned long long index, std::vector<double> &point) {
+void Grid::getPoint(index_t index, std::vector<double> &point) {
   plumed_dbg_assert(index < maxsize_);
   getIndices(index, indices_);
   getPoint(indices_, point);
 }
 
-<<<<<<< HEAD
 void Grid::getPoint(const std::vector<unsigned> &indices, std::vector<double> &point) const {
   plumed_dbg_assert(indices.size() == dimension_);
   plumed_dbg_assert(point.size() == dimension_);
@@ -389,17 +266,9 @@
   getIndices(x, indices_);
   getPoint(indices_, point);
 }
-=======
-vector<Grid::index_t> Grid::getNeighbors
- (const vector<unsigned> &indices,const vector<unsigned> &nneigh)const{
- plumed_dbg_assert(indices.size()==dimension_ && nneigh.size()==dimension_);
-
- vector<index_t> neighbors;
- vector<unsigned> small_bin(dimension_);
->>>>>>> 7b30a9ce
 
 // we are flattening arrays using a column-major order
-void Grid::getIndices(unsigned long long index, vector<unsigned> &indices) {
+void Grid::getIndices(index_t index, vector<unsigned> &indices) const {
   unsigned kk = index;
   indices[0] = (index % nbin_[0]);
   for (unsigned int i = 1; i < dimension_ - 1; ++i) {
@@ -410,29 +279,27 @@
     indices[dimension_ - 1] = ((kk - indices[dimension_ - 2]) / nbin_[dimension_ - 2]);
   }
 }
-<<<<<<< HEAD
-
-void Grid::getIndices(const vector<double> &x, vector<unsigned> &indices) {
+
+void Grid::getIndices(const vector<double> &x, vector<unsigned> &indices) const {
   plumed_dbg_assert(x.size() == dimension_);
   for (unsigned int i = 0; i < dimension_; ++i) {
     indices.push_back(unsigned(floor((x[i] - min_[i]) / dx_[i])));
   }
 }
 
-vector<unsigned long long> Grid::getNeighbors
-(const vector<unsigned> &indices, const vector<unsigned> &nneigh)const {
+vector<Grid::index_t> Grid::getNeighbors(const vector<unsigned> &indices, const vector<unsigned> &nneigh) const {
   plumed_dbg_assert(indices.size() == dimension_ && nneigh.size() == dimension_);
-// Set up a small grid corresponding to all possible neighbors
-// of the desired point if the grid were infinite in size.
-  vector<unsigned long long> neighbors;
+  // Set up a small grid corresponding to all possible neighbors
+  // of the desired point if the grid were infinite in size.
+  vector<index_t> neighbors;
   vector<unsigned> small_bin(dimension_);
   unsigned small_nbin = 1;
   for (unsigned j = 0; j < dimension_; ++j) {
     small_bin[j] = (2 * nneigh[j] + 1);
     small_nbin *= small_bin[j];
   }
-// For each point in the small neighbor grid, generate the indices for
-// the point and decide whether it is a real neighbor or not.
+  // For each point in the small neighbor grid, generate the indices for
+  // the point and decide whether it is a real neighbor or not.
   vector<unsigned> small_indices(dimension_);
   vector<unsigned> tmp_indices(dimension_);
   for (unsigned index = 0; index < small_nbin; ++index) {
@@ -479,21 +346,20 @@
   return neighbors;
 }
 
-vector<unsigned long long> Grid::getNeighbors
+vector<Grid::index_t> Grid::getNeighbors
 (const vector<double> &x, const vector<unsigned> &nneigh)const {
   plumed_dbg_assert(x.size() == dimension_ && nneigh.size() == dimension_);
   return getNeighbors(getIndices(x), nneigh);
 }
 
-vector<unsigned long long> Grid::getNeighbors
-(unsigned long long index, const vector<unsigned> &nneigh)const {
+vector<Grid::index_t> Grid::getNeighbors(index_t index, const vector<unsigned> &nneigh)const {
   plumed_dbg_assert(index < maxsize_ && nneigh.size() == dimension_);
   return getNeighbors(getIndices(index), nneigh);
 }
 
-vector<unsigned long long> Grid::getSplineNeighbors(const vector<unsigned> &indices)const {
+vector<Grid::index_t> Grid::getSplineNeighbors(const vector<unsigned> &indices)const {
   plumed_dbg_assert(indices.size() == dimension_);
-  vector<unsigned long long> neighbors;
+  vector<index_t> neighbors;
   unsigned nneigh = unsigned(pow(2.0, int(dimension_)));
   for (unsigned int i = 0; i < nneigh; ++i) {
     unsigned tmp = i;
@@ -506,55 +372,6 @@
       }
       if (pbc_[j] && i0 == nbin_[j]) {
         i0 = 0;
-=======
- 
-vector<Grid::index_t> Grid::getNeighbors
- (const vector<double> & x,const vector<unsigned> & nneigh)const{
- plumed_dbg_assert(x.size()==dimension_ && nneigh.size()==dimension_);
- return getNeighbors(getIndices(x),nneigh);
-}
-
-vector<Grid::index_t> Grid::getNeighbors
- (index_t index,const vector<unsigned> & nneigh)const{
- plumed_dbg_assert(index<maxsize_ && nneigh.size()==dimension_);
- return getNeighbors(getIndices(index),nneigh);
-}
-
-vector<Grid::index_t> Grid::getSplineNeighbors(const vector<unsigned> & indices)const{
- plumed_dbg_assert(indices.size()==dimension_);
- vector<index_t> neighbors;
- unsigned nneigh=unsigned(pow(2.0,int(dimension_)));
- 
- for(unsigned int i=0;i<nneigh;++i){
-  unsigned tmp=i;
-  vector<unsigned> nindices;
-  for(unsigned int j=0;j<dimension_;++j){
-   unsigned i0=tmp%2+indices[j];
-   tmp/=2;
-   if(!pbc_[j] && i0==nbin_[j]) continue;
-   if( pbc_[j] && i0==nbin_[j]) i0=0;
-   nindices.push_back(i0);
-  }
-  if(nindices.size()==dimension_) neighbors.push_back(getIndex(nindices));
- }
- return neighbors;
-}
-
-void Grid::addKernel( const KernelFunctions& kernel ){
-  plumed_dbg_assert( kernel.ndim()==dimension_ );
-  std::vector<unsigned> nneighb=kernel.getSupport( dx_ );
-  std::vector<index_t> neighbors=getNeighbors( kernel.getCenter(), nneighb );
-  std::vector<double> xx( dimension_ ); std::vector<Value*> vv( dimension_ );
-  std::string str_min, str_max;
-  for(unsigned i=0;i<dimension_;++i){
-      vv[i]=new Value();
-      if( pbc_[i] ){
-          Tools::convert(min_[i],str_min);
-          Tools::convert(max_[i],str_max);
-          vv[i]->setDomain( str_min, str_max );
-      } else {
-          vv[i]->setNotPeriodic();
->>>>>>> 7b30a9ce
       }
       nindices.push_back(i0);
     }
@@ -562,38 +379,26 @@
       neighbors.push_back(getIndex(nindices));
     }
   }
-<<<<<<< HEAD
   return neighbors;
 }
 
-vector<unsigned long long> Grid::getNearestNeighbors(const unsigned long long index) const {
-  vector<unsigned long long> nearest_neighs = vector<unsigned long long>();
+vector<Grid::index_t> Grid::getNearestNeighbors(const index_t index) const {
+  vector<index_t> nearest_neighs = vector<index_t>();
   for (unsigned i = 0; i < dimension_; i++) {
     vector<unsigned> neighsneeded = vector<unsigned>(dimension_, 0);
     neighsneeded[i] = 1;
-    vector<unsigned long long> singledim_nearest_neighs = getNeighbors(index, neighsneeded);
+    vector<index_t> singledim_nearest_neighs = getNeighbors(index, neighsneeded);
     for (unsigned j = 0; j < singledim_nearest_neighs.size(); j++) {
-      unsigned long long neigh = singledim_nearest_neighs[j];
+      index_t neigh = singledim_nearest_neighs[j];
       if (neigh != index) {
         nearest_neighs.push_back(neigh);
       }
     }
-=======
-
-  double newval; std::vector<double> der( dimension_ );
-  for(unsigned i=0;i<neighbors.size();++i){
-      index_t ineigh=neighbors[i];
-      getPoint( ineigh, xx );
-      for(unsigned j=0;j<dimension_;++j) vv[j]->set(xx[j]);
-      newval = kernel.evaluate( vv, der, usederiv_ );
-      if( usederiv_ ) addValueAndDerivatives( ineigh, newval, der );
-      else addValue( ineigh, newval );
->>>>>>> 7b30a9ce
   }
   return nearest_neighs;
 }
 
-vector<unsigned long long> Grid::getNearestNeighbors(const vector<unsigned> &indices) const {
+vector<Grid::index_t> Grid::getNearestNeighbors(const vector<unsigned> &indices) const {
   plumed_dbg_assert(indices.size() == dimension_);
   return getNearestNeighbors(getIndex(indices));
 }
@@ -601,7 +406,7 @@
 void Grid::addKernel(const KernelFunctions &kernel) {
   plumed_dbg_assert(kernel.ndim() == dimension_);
   std::vector<unsigned> nneighb = kernel.getSupport(dx_);
-  std::vector<unsigned long long> neighbors = getNeighbors(kernel.getCenter(), nneighb);
+  std::vector<index_t> neighbors = getNeighbors(kernel.getCenter(), nneighb);
   std::vector<double> xx(dimension_);
   std::vector<Value*> vv(dimension_);
   std::string str_min, str_max;
@@ -618,7 +423,7 @@
   double newval;
   std::vector<double> der(dimension_);
   for (unsigned i = 0; i < neighbors.size(); ++i) {
-    unsigned long long ineigh = neighbors[i];
+    index_t ineigh = neighbors[i];
     getPoint(ineigh, xx);
     for (unsigned j = 0; j < dimension_; ++j) {
       vv[j]->set(xx[j]);
@@ -635,8 +440,7 @@
   }
 }
 
-<<<<<<< HEAD
-double Grid::getValue(unsigned long long index) const {
+double Grid::getValue(index_t index) const {
   plumed_dbg_assert(index < maxsize_);
   return grid_[index];
 }
@@ -644,7 +448,7 @@
 double Grid::getMinValue() const {
   double minval;
   minval = DBL_MAX;
-  for (unsigned long long i = 0; i < grid_.size(); ++i) {
+  for (index_t i = 0; i < grid_.size(); ++i) {
     if (grid_[i] < minval) {
       minval = grid_[i];
     }
@@ -655,35 +459,12 @@
 double Grid::getMaxValue() const {
   double maxval;
   maxval = DBL_MIN;
-  for (unsigned long long i = 0; i < grid_.size(); ++i) {
+  for (index_t i = 0; i < grid_.size(); ++i) {
     if (grid_[i] > maxval) {
       maxval = grid_[i];
     }
   }
   return maxval;
-=======
-double Grid::getValue(index_t index) const {
- plumed_dbg_assert(index<maxsize_);
- return grid_[index];
-}
-
-double Grid::getMinValue() const {
- double minval;
- minval=DBL_MAX;
- for(index_t i=0;i<grid_.size();++i){
-	 if(grid_[i]<minval)minval=grid_[i];
- }
- return minval;
-}
-
-double Grid::getMaxValue() const {
- double maxval;
- maxval=DBL_MIN;
- for(index_t i=0;i<grid_.size();++i){
-	 if(grid_[i]>maxval)maxval=grid_[i];
- }
- return maxval;
->>>>>>> 7b30a9ce
 }
 
 
@@ -700,27 +481,17 @@
   }
 }
 
-double Grid::getValueAndDerivatives
-<<<<<<< HEAD
-(unsigned long long index, vector<double> &der) const {
+double Grid::getValueAndDerivatives(index_t index, vector<double> &der) const {
   plumed_dbg_assert(index < maxsize_ && usederiv_ && der.size() == dimension_);
   der = der_[index];
   return grid_[index];
-=======
- (index_t index, vector<double>& der) const{
- plumed_dbg_assert(index<maxsize_ && usederiv_ && der.size()==dimension_);
- der=der_[index];
- return grid_[index];
->>>>>>> 7b30a9ce
-}
-
-double Grid::getValueAndDerivatives
-(const vector<unsigned> &indices, vector<double> &der) const {
+}
+
+double Grid::getValueAndDerivatives(const vector<unsigned> &indices, vector<double> &der) const {
   return getValueAndDerivatives(getIndex(indices), der);
 }
 
-double Grid::getValueAndDerivatives
-(const vector<double> &x, vector<double> &der) const {
+double Grid::getValueAndDerivatives(const vector<double> &x, vector<double> &der) const {
   plumed_dbg_assert(der.size() == dimension_ && usederiv_);
   if (dospline_) {
     double X, X2, X3, value;
@@ -728,25 +499,17 @@
     vector<double> C(dimension_);
     vector<double> D(dimension_);
     vector<double> dder(dimension_);
-// reset
-<<<<<<< HEAD
+    // reset
     value = 0.0;
     for (unsigned int i = 0; i < dimension_; ++i) {
       der[i] = 0.0;
     }
     vector<unsigned> indices = getIndices(x);
-    vector<unsigned long long> neigh = getSplineNeighbors(indices);
+    vector<index_t> neigh = getSplineNeighbors(indices);
     vector<double>   xfloor = getPoint(x);
-=======
-  value=0.0;
-  for(unsigned int i=0;i<dimension_;++i) der[i]=0.0;
-
-  vector<unsigned> indices=getIndices(x);
-  vector<index_t> neigh=getSplineNeighbors(indices);
-  vector<double>   xfloor=getPoint(x);
->>>>>>> 7b30a9ce
-
-// loop over neighbors
+
+
+    // loop over neighbors
     for (unsigned int ipoint = 0; ipoint < neigh.size(); ++ipoint) {
       double grid = getValueAndDerivatives(neigh[ipoint], dder);
       vector<unsigned> nindices = getIndices(neigh[ipoint]);
@@ -788,87 +551,56 @@
   }
 }
 
-<<<<<<< HEAD
-void Grid::setValue(unsigned long long index, double value) {
+void Grid::setValue(index_t index, double value) {
   plumed_dbg_assert(index < maxsize_ && !usederiv_);
   grid_[index] = value;
-=======
-void Grid::setValue(index_t index, double value){
- plumed_dbg_assert(index<maxsize_ && !usederiv_);
- grid_[index]=value;
->>>>>>> 7b30a9ce
 }
 
 void Grid::setValue(const vector<unsigned> &indices, double value) {
   setValue(getIndex(indices), value);
 }
 
-void Grid::setValueAndDerivatives
-<<<<<<< HEAD
-(unsigned long long index, double value, vector<double> &der) {
+void Grid::setValueAndDerivatives(index_t index, double value, vector<double> &der) {
   plumed_dbg_assert(index < maxsize_ && usederiv_ && der.size() == dimension_);
   grid_[index] = value;
   der_[index] = der;
-=======
- (index_t index, double value, vector<double>& der){
- plumed_dbg_assert(index<maxsize_ && usederiv_ && der.size()==dimension_);
- grid_[index]=value;
- der_[index]=der;
->>>>>>> 7b30a9ce
-}
-
-void Grid::setValueAndDerivatives
-(const vector<unsigned> &indices, double value, vector<double> &der) {
+}
+
+void Grid::setValueAndDerivatives(const vector<unsigned> &indices, double value, vector<double> &der) {
   setValueAndDerivatives(getIndex(indices), value, der);
 }
 
-<<<<<<< HEAD
-void Grid::addValue(unsigned long long index, double value) {
+void Grid::addValue(index_t index, double value) {
   plumed_dbg_assert(index < maxsize_ && !usederiv_);
   grid_[index] += value;
-=======
-void Grid::addValue(index_t index, double value){
- plumed_dbg_assert(index<maxsize_ && !usederiv_);
- grid_[index]+=value;
->>>>>>> 7b30a9ce
 }
 
 void Grid::addValue(const vector<unsigned> &indices, double value) {
   addValue(getIndex(indices), value);
 }
 
-void Grid::addValueAndDerivatives
-<<<<<<< HEAD
-(unsigned long long index, double value, vector<double> &der) {
+void Grid::addValueAndDerivatives(index_t index, double value, vector<double> &der) {
   plumed_dbg_assert(index < maxsize_ && usederiv_ && der.size() == dimension_);
   grid_[index] += value;
   for (unsigned int i = 0; i < dimension_; ++i) {
     der_[index][i] += der[i];
   }
-=======
- (index_t index, double value, vector<double>& der){
- plumed_dbg_assert(index<maxsize_ && usederiv_ && der.size()==dimension_);
- grid_[index]+=value;
- for(unsigned int i=0;i<dimension_;++i) der_[index][i]+=der[i];
->>>>>>> 7b30a9ce
-}
-
-void Grid::addValueAndDerivatives
-(const vector<unsigned> &indices, double value, vector<double> &der) {
+}
+
+void Grid::addValueAndDerivatives(const vector<unsigned> &indices, double value, vector<double> &der) {
   addValueAndDerivatives(getIndex(indices), value, der);
 }
 
-<<<<<<< HEAD
 void Grid::scaleAllValuesAndDerivatives(const double &scalef) {
   if (usederiv_) {
-    for (unsigned long long i = 0; i < grid_.size(); ++i) {
+    for (index_t i = 0; i < grid_.size(); ++i) {
       grid_[i] *= scalef;
       for (unsigned j = 0; j < dimension_; ++j) {
         der_[i][j] *= scalef;
       }
     }
   } else {
-    for (unsigned long long i = 0; i < grid_.size(); ++i) {
+    for (index_t i = 0; i < grid_.size(); ++i) {
       grid_[i] *= scalef;
     }
   }
@@ -876,14 +608,14 @@
 
 void Grid::logAllValuesAndDerivatives(const double &scalef) {
   if (usederiv_) {
-    for (unsigned long long i = 0; i < grid_.size(); ++i) {
+    for (index_t i = 0; i < grid_.size(); ++i) {
       grid_[i] = scalef * log(grid_[i]);
       for (unsigned j = 0; j < dimension_; ++j) {
         der_[i][j] = scalef / der_[i][j];
       }
     }
   } else {
-    for (unsigned long long i = 0; i < grid_.size(); ++i) {
+    for (index_t i = 0; i < grid_.size(); ++i) {
       grid_[i] = scalef * log(grid_[i]);
     }
   }
@@ -891,30 +623,30 @@
 
 void Grid::setMinToZero() {
   double min = grid_[0];
-  for (unsigned long long i = 1; i < grid_.size(); ++i) if (grid_[i] < min) {
+  for (index_t i = 1; i < grid_.size(); ++i) if (grid_[i] < min) {
       min = grid_[i];
     }
-  for (unsigned long long i = 0; i < grid_.size(); ++i) {
+  for (index_t i = 0; i < grid_.size(); ++i) {
     grid_[i] -= min;
   }
 }
 
 void Grid::applyFunctionAllValuesAndDerivatives(double(*func)(double val), double(*funcder)(double valder)) {
   if (usederiv_) {
-    for (unsigned long long i = 0; i < grid_.size(); ++i) {
+    for (index_t i = 0; i < grid_.size(); ++i) {
       grid_[i] = func(grid_[i]);
       for (unsigned j = 0; j < dimension_; ++j) {
         der_[i][j] = funcder(der_[i][j]);
       }
     }
   } else {
-    for (unsigned long long i = 0; i < grid_.size(); ++i) {
+    for (index_t i = 0; i < grid_.size(); ++i) {
       grid_[i] = func(grid_[i]);
     }
   }
 }
 
-bool indexed_lt(pair<unsigned long long, double> const &x, pair<unsigned long long, double> const   &y) {
+bool indexed_lt(pair<Grid::index_t, double> const &x, pair<Grid::index_t, double> const   &y) {
   return x.second < y.second;
 }
 
@@ -922,8 +654,8 @@
   plumed_dbg_assert(source.size() == dimension_);
   plumed_dbg_assert(sink.size() == dimension_);
   // Start and end indices
-  unsigned long long source_idx = getIndex(source);
-  unsigned long long sink_idx = getIndex(sink);
+  index_t source_idx = getIndex(source);
+  index_t sink_idx = getIndex(sink);
   // Path cost
   double maximal_minimum;
   // In one dimension, path searching is very easy--either go one way if it's not periodic,
@@ -934,7 +666,7 @@
     double curr_min_bias = getValue(source_idx);
     // Either search from a high source to a low sink.
     if (source_idx > sink_idx) {
-      for (unsigned long long i = source_idx; i >= sink_idx; i--) {
+      for (index_t i = source_idx; i >= sink_idx; i--) {
         if (curr_min_bias == 0.0) {
           break;
         }
@@ -942,7 +674,7 @@
       }
       // Or search from a low source to a high sink.
     } else if (source_idx < sink_idx) {
-      for (unsigned long long i = source_idx; i <= sink_idx; i++) {
+      for (index_t i = source_idx; i <= sink_idx; i++) {
         if (curr_min_bias == 0.0) {
           break;
         }
@@ -957,13 +689,13 @@
       // Either go from a high source to the upper boundary and
       // then from the bottom boundary to the sink
       if (source_idx > sink_idx) {
-        for (unsigned long long i = source_idx; i < maxsize_; i++) {
+        for (index_t i = source_idx; i < maxsize_; i++) {
           if (curr_min_bias == 0.0) {
             break;
           }
           curr_min_bias = fmin(curr_min_bias, getValue(i));
         }
-        for (unsigned long long i = 0; i <= sink_idx; i++) {
+        for (index_t i = 0; i <= sink_idx; i++) {
           if (curr_min_bias == 0.0) {
             break;
           }
@@ -972,14 +704,14 @@
         // Or go from a low source to the bottom boundary and
         // then from the high boundary to the sink
       } else if (source_idx < sink_idx) {
-        for (unsigned long long i = source_idx; i > 0; i--) {
+        for (index_t i = source_idx; i > 0; i--) {
           if (curr_min_bias == 0.0) {
             break;
           }
           curr_min_bias = fmin(curr_min_bias, getValue(i));
         }
         curr_min_bias = fmin(curr_min_bias, getValue(0));
-        for (unsigned long long i = maxsize_ - 1; i <= sink_idx; i--) {
+        for (index_t i = maxsize_ - 1; i <= sink_idx; i--) {
           if (curr_min_bias == 0.0) {
             break;
           }
@@ -1009,14 +741,14 @@
     vector<double> mins_from_source = vector<double>(maxsize_, -1.0);
     // Heap for tracking available steps, steps are recorded as std::pairs of
     // an index and a value.
-    vector< pair<unsigned long long, double> > next_steps;
-    pair<unsigned long long, double> curr_indexed_val;
+    vector< pair<index_t, double> > next_steps;
+    pair<index_t, double> curr_indexed_val;
     make_heap(next_steps.begin(), next_steps.end(), indexed_lt);
     // The search begins at the source index.
-    next_steps.push_back(pair<unsigned long long, double>(source_idx, getValue(source_idx)));
+    next_steps.push_back(pair<index_t, double>(source_idx, getValue(source_idx)));
     push_heap(next_steps.begin(), next_steps.end(), indexed_lt);
     // At first no points have been examined and the optimal path has not been found.
-    unsigned long long n_examined = 0;
+    index_t n_examined = 0;
     bool path_not_found = true;
     // Until a path is found,
     while (path_not_found) {
@@ -1041,15 +773,15 @@
       }
       // If the search is not over, add this grid point's neighbors to the
       // possible next points to search for the sink.
-      vector<unsigned long long> neighs = getNearestNeighbors(curr_indexed_val.first);
+      vector<index_t> neighs = getNearestNeighbors(curr_indexed_val.first);
       for (unsigned k = 0; k < neighs.size(); k++) {
-	      unsigned long long i = neighs[k];
+	      index_t i = neighs[k];
         // If the neighbor has not already been added to the list of possible next steps,
         if (mins_from_source[i] == -1.0) {
           // Set the cost to reach it via a path through the current point being examined.
           mins_from_source[i] = fmin(curr_indexed_val.second, getValue(i));
           // Add the neighboring point to the heap of potential next steps.
-          next_steps.push_back(pair<unsigned long long, double>(i, mins_from_source[i]));
+          next_steps.push_back(pair<index_t, double>(i, mins_from_source[i]));
           push_heap(next_steps.begin(), next_steps.end(), indexed_lt);
         }
       }
@@ -1059,9 +791,10 @@
     // The multidimensional path search is now complete.
     return maximal_minimum;
   }
-}
-
-void Grid::setDerivFromValues(const unsigned long long index) {
+  return 0.0;
+}
+
+void Grid::setDerivFromValues(const index_t index) {
   // Along each dimension, take a centered finite difference
   // for the derivative. If one is against a hard boundary,
   // set the derivative to zero as if the boundaries are reflective.
@@ -1071,7 +804,7 @@
     // These GetNeighbors calls return up to 3 neighbors in a defined ordering
     // matching the grid's unwrapped-boundaries-ordering. The point of interest
     // is considered one of its own neighbors.
-    vector<unsigned long long> neighs = getNeighbors(index, neighsneeded);
+    vector<index_t> neighs = getNeighbors(index, neighsneeded);
     // If there are three points, use the automatic ordering.
     if (neighs.size() == 3) {
       der_[index][i] = (grid_[neighs[2]] - grid_[neighs[0]]) / (2 * dx_[i]);
@@ -1101,7 +834,7 @@
   vector<double> der(dimension_);
   double f;
   writeHeader(ofile);
-  for (unsigned long long i = 0; i < getSize(); ++i) {
+  for (index_t i = 0; i < getSize(); ++i) {
     xx = getPoint(i);
     if (usederiv_) {
       f = getValueAndDerivatives(i, der);
@@ -1133,78 +866,6 @@
       }
     ofile.printField();
   }
-=======
-void Grid::scaleAllValuesAndDerivatives( const double& scalef ){
-  if(usederiv_){
-     for(index_t i=0;i<grid_.size();++i){
-         grid_[i]*=scalef;
-         for(unsigned j=0;j<dimension_;++j) der_[i][j]*=scalef;
-     }
-  } else {
-     for(index_t i=0;i<grid_.size();++i) grid_[i]*=scalef;
-  }
-}
-
-void Grid::logAllValuesAndDerivatives( const double& scalef ){
-  if(usederiv_){
-     for(index_t i=0;i<grid_.size();++i){
-         grid_[i] = scalef*log(grid_[i]);
-         for(unsigned j=0;j<dimension_;++j) der_[i][j] = scalef/der_[i][j];
-     }
-  } else {
-     for(index_t i=0;i<grid_.size();++i) grid_[i] = scalef*log(grid_[i]);
-  }
-}
-
-void Grid::setMinToZero(){
-  double min=grid_[0];
-  for(index_t i=1;i<grid_.size();++i) if(grid_[i]<min) min=grid_[i];
-  for(index_t i=0;i<grid_.size();++i) grid_[i] -= min; 
-}
-
-void Grid::applyFunctionAllValuesAndDerivatives( double (*func)(double val), double (*funcder)(double valder) ){
-  if(usederiv_){
-     for(index_t i=0;i<grid_.size();++i){
-         grid_[i]=func(grid_[i]);
-         for(unsigned j=0;j<dimension_;++j) der_[i][j]=funcder(der_[i][j]);
-     }
-  } else {
-     for(index_t i=0;i<grid_.size();++i) grid_[i]=func(grid_[i]);
-  }
-}
-
-void Grid::writeHeader(OFile& ofile){
- for(unsigned i=0;i<dimension_;++i){
-     ofile.addConstantField("min_" + argnames[i]);
-     ofile.addConstantField("max_" + argnames[i]);
-     ofile.addConstantField("nbins_" + argnames[i]);
-     ofile.addConstantField("periodic_" + argnames[i]);
- }
-}
-
-void Grid::writeToFile(OFile& ofile){
- vector<double> xx(dimension_);
- vector<double> der(dimension_);
- double f;
- writeHeader(ofile); 
- for(index_t i=0;i<getSize();++i){
-   xx=getPoint(i);
-   if(usederiv_){f=getValueAndDerivatives(i,der);} 
-   else{f=getValue(i);}
-   if(i>0 && dimension_>1 && getIndices(i)[dimension_-2]==0) ofile.printf("\n"); 
-   for(unsigned j=0;j<dimension_;++j){
-       ofile.printField("min_" + argnames[j], str_min_[j] );
-       ofile.printField("max_" + argnames[j], str_max_[j] );
-       ofile.printField("nbins_" + argnames[j], static_cast<int>(nbin_[j]) );
-       if( pbc_[j] ) ofile.printField("periodic_" + argnames[j], "true" ); 
-       else          ofile.printField("periodic_" + argnames[j], "false" );
-   }
-   for(unsigned j=0;j<dimension_;++j){ ofile.fmtField(" "+fmt_); ofile.printField(argnames[j],xx[j]); }
-   ofile.fmtField(" "+fmt_); ofile.printField(funcname,f);
-   if(usederiv_) for(unsigned j=0;j<dimension_;++j){ ofile.fmtField(" "+fmt_); ofile.printField("der_" + argnames[j] ,der[j]); } 
-   ofile.printField();
- }
->>>>>>> 7b30a9ce
 }
 
 void Grid::writeCubeFile(OFile& ofile){
@@ -1245,7 +906,6 @@
   return grid;
 }
 
-<<<<<<< HEAD
 Grid* Grid::create(const std::string &funcl, std::vector<Value*> args, IFile &ifile, bool dosparse, bool dospline, bool doder) {
   Grid* grid = NULL;
   unsigned nvar = args.size();
@@ -1318,7 +978,7 @@
         ifile.scanField("der_" + args[i]->getName(), dder[i]);
       }
     }
-    unsigned index = grid->getIndex(xx);
+    index_t index = grid->getIndex(xx);
     if (doder) {
       grid->setValueAndDerivatives(index, f, dder);
     } else {
@@ -1334,11 +994,11 @@
   map_.clear();
 }
 
-unsigned long long SparseGrid::getSize() const {
+Grid::index_t SparseGrid::getSize() const {
   return map_.size();
 }
 
-double SparseGrid::getValue(unsigned long long index)const {
+double SparseGrid::getValue(index_t index)const {
   plumed_assert(index < maxsize_);
   double value = 0.0;
   iterator it = map_.find(index);
@@ -1348,8 +1008,7 @@
   return value;
 }
 
-double SparseGrid::getValueAndDerivatives
-(unsigned long long index, vector<double> &der)const {
+double SparseGrid::getValueAndDerivatives(index_t index, vector<double> &der)const {
   plumed_assert(index < maxsize_ && usederiv_ && der.size() == dimension_);
   double value = 0.0;
   for (unsigned int i = 0; i < dimension_; ++i) {
@@ -1366,174 +1025,29 @@
   return value;
 }
 
-void SparseGrid::setValue(unsigned long long index, double value) {
+void SparseGrid::setValue(index_t index, double value) {
   plumed_assert(index < maxsize_ && !usederiv_);
   map_[index] = value;
 }
 
-void SparseGrid::setValueAndDerivatives
-(unsigned long long index, double value, vector<double> &der) {
+void SparseGrid::setValueAndDerivatives(index_t index, double value, vector<double> &der) {
   plumed_assert(index < maxsize_ && usederiv_ && der.size() == dimension_);
   map_[index] = value;
   der_[index] = der;
 }
 
-void SparseGrid::addValue(unsigned long long index, double value) {
+void SparseGrid::addValue(index_t index, double value) {
   plumed_assert(index < maxsize_ && !usederiv_);
   map_[index] += value;
 }
 
-void SparseGrid::addValueAndDerivatives
-(unsigned long long index, double value, vector<double> &der) {
+void SparseGrid::addValueAndDerivatives(index_t index, double value, vector<double> &der) {
   plumed_assert(index < maxsize_ && usederiv_ && der.size() == dimension_);
   map_[index] += value;
   der_[index].resize(dimension_);
   for (unsigned int i = 0; i < dimension_; ++i) {
     der_[index][i] += der[i];
   }
-=======
-Grid* Grid::create(const std::string& funcl, std::vector<Value*> args, IFile& ifile, bool dosparse, bool dospline, bool doder)
-{
- Grid* grid=NULL;
- unsigned nvar=args.size(); bool hasder=false; std::string pstring;
- std::vector<int> gbin1(nvar); std::vector<unsigned> gbin(nvar); 
- std::vector<std::string> labels(nvar),gmin(nvar),gmax(nvar);
- std::vector<std::string> fieldnames; ifile.scanFieldList( fieldnames );
- // Retrieve names for fields
- for(unsigned i=0;i<args.size();++i) labels[i]=args[i]->getName();
- // And read the stuff from the header
- plumed_massert( ifile.FieldExist( funcl ) , "no column labelled " + funcl + " in in grid input");
- for(unsigned i=0;i<args.size();++i){
-     ifile.scanField( "min_" + labels[i], gmin[i]);
-     ifile.scanField( "max_" + labels[i], gmax[i]);
-     ifile.scanField( "periodic_" + labels[i], pstring );
-     ifile.scanField( "nbins_" + labels[i], gbin1[i]);
-     plumed_assert( gbin1[i]>0 ); 
-     if( args[i]->isPeriodic() ){
-         plumed_massert( pstring=="true", "input value is periodic but grid is not");
-         std::string pmin, pmax;
-         args[i]->getDomain( pmin, pmax ); gbin[i]=gbin1[i];
-         if( pmin!=gmin[i] || pmax!=gmax[i] ) plumed_merror("mismatch between grid boundaries and periods of values");
-     } else {
-         gbin[i]=gbin1[i]-1;  // Note header in grid file indicates one more bin that there should be when data is not periodic
-         plumed_massert( pstring=="false", "input value is not periodic but grid is");
-     }
-     hasder=ifile.FieldExist( "der_" + args[i]->getName() );
-     if( doder && !hasder ) plumed_merror("missing derivatives from grid file"); 
-     for(unsigned j=0;j<fieldnames.size();++j){
-         for(unsigned k=i+1;k<args.size();++k){
-             if( fieldnames[j]==labels[k] ) plumed_merror("arguments in input are not in same order as in grid file");
-         }
-         if( fieldnames[j]==labels[i] ) break;
-     }
- }
-
- if(!dosparse){grid=new Grid(funcl,args,gmin,gmax,gbin,dospline,doder);}
- else{grid=new SparseGrid(funcl,args,gmin,gmax,gbin,dospline,doder);}
-
- vector<double> xx(nvar),dder(nvar);
- vector<double> dx=grid->getDx();
- double f,x;
- while( ifile.scanField(funcl,f) ){
-  for(unsigned i=0;i<nvar;++i){ 
-     ifile.scanField(labels[i],x); xx[i]=x+dx[i]/2.0; 
-     ifile.scanField( "min_" + labels[i], gmin[i]);
-     ifile.scanField( "max_" + labels[i], gmax[i]);
-     ifile.scanField( "nbins_" + labels[i], gbin1[i]);
-     ifile.scanField( "periodic_" + labels[i], pstring );
-  }
-  if(hasder){ for(unsigned i=0;i<nvar;++i){ ifile.scanField( "der_" + args[i]->getName(), dder[i] ); } }
-  index_t index=grid->getIndex(xx);
-  if(doder){grid->setValueAndDerivatives(index,f,dder);}
-  else{grid->setValue(index,f);}
-  ifile.scanField();
- }
- return grid;
-}
-
-// Sparse version of grid with map
-void SparseGrid::clear(){
- map_.clear();
-}
-
-Grid::index_t SparseGrid::getSize() const{
- return map_.size(); 
-}
-
-Grid::index_t SparseGrid::getMaxSize() const {
- return maxsize_; 
-}
-
-double SparseGrid::getValue(index_t index)const{
- plumed_assert(index<maxsize_);
- double value=0.0;
- iterator it=map_.find(index);
- if(it!=map_.end()) value=it->second;
- return value;
-}
-
-double SparseGrid::getValueAndDerivatives
- (index_t index, vector<double>& der)const{
- plumed_assert(index<maxsize_ && usederiv_ && der.size()==dimension_);
- double value=0.0;
- for(unsigned int i=0;i<dimension_;++i) der[i]=0.0;
- iterator it=map_.find(index);
- if(it!=map_.end()) value=it->second;
- iterator_der itder=der_.find(index);
- if(itder!=der_.end()) der=itder->second;
- return value;
-}
-
-void SparseGrid::setValue(index_t index, double value){
- plumed_assert(index<maxsize_ && !usederiv_);
- map_[index]=value;
-}
-
-void SparseGrid::setValueAndDerivatives
- (index_t index, double value, vector<double>& der){
- plumed_assert(index<maxsize_ && usederiv_ && der.size()==dimension_);
- map_[index]=value;
- der_[index]=der;
-}
-
-void SparseGrid::addValue(index_t index, double value){
- plumed_assert(index<maxsize_ && !usederiv_);
- map_[index]+=value;
-}
-
-void SparseGrid::addValueAndDerivatives
- (index_t index, double value, vector<double>& der){
- plumed_assert(index<maxsize_ && usederiv_ && der.size()==dimension_);
- map_[index]+=value;
- der_[index].resize(dimension_);
- for(unsigned int i=0;i<dimension_;++i) der_[index][i]+=der[i]; 
-}
-
-void SparseGrid::writeToFile(OFile& ofile){
- vector<double> xx(dimension_);
- vector<double> der(dimension_);
- double f;
- writeHeader(ofile);
- ofile.fmtField(" "+fmt_);
- for(iterator it=map_.begin();it!=map_.end();++it){
-   index_t i=(*it).first;
-   xx=getPoint(i);
-   if(usederiv_){f=getValueAndDerivatives(i,der);} 
-   else{f=getValue(i);}
-   if(i>0 && dimension_>1 && getIndices(i)[dimension_-2]==0) ofile.printf("\n");
-   for(unsigned j=0;j<dimension_;++j){
-       ofile.printField("min_" + argnames[j], str_min_[j] );
-       ofile.printField("max_" + argnames[j], str_max_[j] );
-       ofile.printField("nbins_" + argnames[j], static_cast<int>(nbin_[j]) );
-       if( pbc_[j] ) ofile.printField("periodic_" + argnames[j], "true" );
-       else          ofile.printField("periodic_" + argnames[j], "false" );
-   }
-   for(unsigned j=0;j<dimension_;++j) ofile.printField(argnames[j],xx[j]);
-   ofile.printField(funcname, f);
-   if(usederiv_){ for(unsigned j=0;j<dimension_;++j) ofile.printField("der_" + argnames[j],der[j]); }
-   ofile.printField();
- }
->>>>>>> 7b30a9ce
 }
 
 void SparseGrid::writeToFile(OFile &ofile) {
@@ -1543,7 +1057,7 @@
   writeHeader(ofile);
   ofile.fmtField(" " + fmt_);
   for (iterator it = map_.begin(); it != map_.end(); ++it) {
-    unsigned long long i = (*it).first;
+    index_t i = (*it).first;
     xx = getPoint(i);
     if (usederiv_) {
       f = getValueAndDerivatives(i, der);
