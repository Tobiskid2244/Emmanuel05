/**

@page CHANGES-UNRELEASED Unreleased changes

This page contains changes that will end up in 2.3

Changes from version 2.2 which are relevant for users:
- Changes leading to incompatible behavior:
<<<<<<< HEAD
 - \ref sum_hills expects the kernel type to be set in the input HILLS file
 - \ref METAD outputs the kernel type in the header of the output HILLS file
- New actions:
 - \ref PAMM probabilistic analysis of molecular motifs
 - \ref HBPAMM probabilistic analysis of hydrogen bonding
=======
  - \ref COMMITTOR can now be used to define multiple basins, but the syntax has been changed
  - Syntax for \ref SPRINT, \ref DFSCLUSTERING, \ref DFSCLUSTERDIAMETER, \ref DFSMAXCLUSTER \ref DFSNUMEROFCLUSTERS has changed.
    We have separated the Actions that calculate the contact matrix from these actions.  These actions thus now take a contact
    matrix as input.  This means that we these actions can be used with contact matrices that measures whether or not a pair of atoms
    are hydrogen bonded.  For more details on this see \ref contactmatrix 
- In \ref driver masses and charges are set by default to NaN.
  This makes it less likely to do mistakes trying to compute centers of mass or electrostatic-dependent variables
  when masses or charges were not set. To compute these variables from the driver you are now forced to use
  `--pdb` or `--mc`.
- New actions:
  - \ref FIXEDATOM
  - \ref HBOND_MATRIX
  - \ref DFSOUTPUT
  - \ref ROWSUMS
  - \ref COLUMNSUMS
>>>>>>> 2603689c
- New features for existing actions:
  - The SPECIES and SPECIESA keyword in MultiColvars can now take a multicolvar as input.  This allows one
    to calculate quantities such as the Q4 parameters for those atoms that have a coordination number greater
    than x.
  - In rational switching functions, by default MM is twice NN. This is valid both in \ref switchingfunction with expanded
    syntax and when specifying MM on e.g. \ref COORDINATION
  - Added MATHEVAL type in \ref switchingfunction

Changes from version 2.2 which are relevant for developers:
- Many changes have been made to the KernelFunctions class. It is now possible
  to use multivariate Von-Misses ditributions within this class and the methods
  to read in kernels from input files and to normalise them have been changed. 

*/<|MERGE_RESOLUTION|>--- conflicted
+++ resolved
@@ -6,29 +6,25 @@
 
 Changes from version 2.2 which are relevant for users:
 - Changes leading to incompatible behavior:
-<<<<<<< HEAD
  - \ref sum_hills expects the kernel type to be set in the input HILLS file
  - \ref METAD outputs the kernel type in the header of the output HILLS file
-- New actions:
- - \ref PAMM probabilistic analysis of molecular motifs
- - \ref HBPAMM probabilistic analysis of hydrogen bonding
-=======
-  - \ref COMMITTOR can now be used to define multiple basins, but the syntax has been changed
-  - Syntax for \ref SPRINT, \ref DFSCLUSTERING, \ref DFSCLUSTERDIAMETER, \ref DFSMAXCLUSTER \ref DFSNUMEROFCLUSTERS has changed.
+ - \ref COMMITTOR can now be used to define multiple basins, but the syntax has been changed
+ - Syntax for \ref SPRINT, \ref DFSCLUSTERING, \ref DFSCLUSTERDIAMETER, \ref DFSMAXCLUSTER \ref DFSNUMEROFCLUSTERS has changed.
     We have separated the Actions that calculate the contact matrix from these actions.  These actions thus now take a contact
     matrix as input.  This means that we these actions can be used with contact matrices that measures whether or not a pair of atoms
     are hydrogen bonded.  For more details on this see \ref contactmatrix 
-- In \ref driver masses and charges are set by default to NaN.
-  This makes it less likely to do mistakes trying to compute centers of mass or electrostatic-dependent variables
-  when masses or charges were not set. To compute these variables from the driver you are now forced to use
-  `--pdb` or `--mc`.
+ - In \ref driver masses and charges are set by default to NaN.
+   This makes it less likely to do mistakes trying to compute centers of mass or electrostatic-dependent variables
+   when masses or charges were not set. To compute these variables from the driver you are now forced to use
+   `--pdb` or `--mc`.
 - New actions:
+  - \ref PAMM probabilistic analysis of molecular motifs
+  - \ref HBPAMM probabilistic analysis of hydrogen bonding
   - \ref FIXEDATOM
   - \ref HBOND_MATRIX
   - \ref DFSOUTPUT
   - \ref ROWSUMS
   - \ref COLUMNSUMS
->>>>>>> 2603689c
 - New features for existing actions:
   - The SPECIES and SPECIESA keyword in MultiColvars can now take a multicolvar as input.  This allows one
     to calculate quantities such as the Q4 parameters for those atoms that have a coordination number greater
