--- conflicted
+++ resolved
@@ -1,7 +1,5 @@
 #!/bin/bash
 
-<<<<<<< HEAD
-=======
 if [[ "$(uname)" == Linux ]]; then
     OS_NAME=linux
 elif [[ "$(uname)" == "Darwin" ]]; then
@@ -11,26 +9,14 @@
     exit 1
 fi
 
-
-# Anywhere but outside of the repository
-export CONDA_HOME=/var/tmp/miniconda
-
-export PATH="$CONDA_HOME/bin:$PATH"
-
->>>>>>> cffb1791
 CONDA_USER=plumed  # the conda channel
 if test -n "$TRAVIS_REPO_SLUG" ; then
   CONDA_USER="${TRAVIS_REPO_SLUG%/*}"
 fi
 
 if [[ -n "$CONDA_UPLOAD_TOKEN" ]]; then
-<<<<<<< HEAD
-    anaconda -t $CONDA_UPLOAD_TOKEN upload -u $CONDA_USER -l $CONDA_LABEL $CONDA_PREFIX/conda-bld/$TRAVIS_OS_NAME-64/plumed*.tar.bz2 --force
-    anaconda -t $CONDA_UPLOAD_TOKEN upload -u $CONDA_USER -l $CONDA_LABEL $CONDA_PREFIX/conda-bld/$TRAVIS_OS_NAME-64/py-plumed*.tar.bz2 --force
-=======
-    anaconda -t $CONDA_UPLOAD_TOKEN upload -u $CONDA_USER -l $CONDA_LABEL $CONDA_HOME/conda-bld/$OS_NAME-64/plumed*.tar.bz2 --force
-    anaconda -t $CONDA_UPLOAD_TOKEN upload -u $CONDA_USER -l $CONDA_LABEL $CONDA_HOME/conda-bld/$OS_NAME-64/py-plumed*.tar.bz2 --force
->>>>>>> cffb1791
+    anaconda -t $CONDA_UPLOAD_TOKEN upload -u $CONDA_USER -l $CONDA_LABEL $CONDA_PREFIX/conda-bld/$OS_NAME-64/plumed*.tar.bz2 --force
+    anaconda -t $CONDA_UPLOAD_TOKEN upload -u $CONDA_USER -l $CONDA_LABEL $CONDA_PREFIX/conda-bld/$OS_NAME-64/py-plumed*.tar.bz2 --force
 fi
 
 
