--- conflicted
+++ resolved
@@ -27,44 +27,6 @@
 #include "setup/DRMSD.h"
 #include "tools/PDB.h"
 
-<<<<<<< HEAD
-using namespace std;
-=======
-//+PLUMEDOC COLVAR PATH
-/*
-Path collective variables with a more flexible framework for the distance metric being used.
-
-The Path Collective Variables developed by Branduardi and co-workers \cite brand07 allow one
-to compute the progress along a high-dimensional path and the distance from the high-dimensional
-path.  The progress along the path (s) is computed using:
-
-\f[
-s = \frac{ \sum_{i=1}^N i \exp( -\lambda R[X - X_i] ) }{ \sum_{i=1}^N \exp( -\lambda R[X - X_i] ) }
-\f]
-
-while the distance from the path (z) is measured using:
-
-\f[
-z = -\frac{1}{\lambda} \ln\left[ \sum_{i=1}^N \exp( -\lambda R[X - X_i] ) \right]
-\f]
-
-In these expressions \f$N\f$ high-dimensional frames (\f$X_i\f$) are used to describe the path in the high-dimensional
-space. The two expressions above are then functions of the distances from each of the high-dimensional frames \f$R[X - X_i]\f$.
-Within PLUMED there are multiple ways to define the distance from a high-dimensional configuration.  You could calculate
-the RMSD distance or you could calculate the amount by which a set of collective variables change.  As such this implementation
-of the path CV allows one to use all the difference distance metrics that are discussed in \ref dists. This is as opposed to
-the alternative implementation of path (\ref PATHMSD) which is a bit faster but which only allows one to use the RMSD distance.
-
-The \f$s\f$ and \f$z\f$ variables are calculated using the above formulas by default.  However, there is an alternative method
-of calculating these collective variables, which is detailed in \cite bernd-path.  This alternative method uses the tools of
-geometry (as opposed to algebra, which is used in the equations above).  In this alternative formula the progress along the path
-\f$s\f$ is calculated using:
-
-\f[
-s = i_2 + \textrm{sign}(i_2-i_1) \frac{ \sqrt{( \mathbf{v}_1\cdot\mathbf{v}_2 )^2 - |\mathbf{v}_3|^2(|\mathbf{v}_1|^2 - |\mathbf{v}_2|^2) } }{2|\mathbf{v}_3|^2} - \frac{\mathbf{v}_1\cdot\mathbf{v}_3 - |\mathbf{v}_3|^2}{2|\mathbf{v}_3|^2}
-\f]
->>>>>>> 23c6fcd0
-
 namespace PLMD {
 namespace mapping {
 
@@ -78,8 +40,6 @@
 
 \par Examples
 
-<<<<<<< HEAD
-=======
 In the example below the path is defined using RMSD distance from frames.
 The reference frames in the path are defined in the pdb file.  In this frame
 each configuration in the path is separated by a line containing just the word END.
@@ -151,7 +111,6 @@
 For each frame in the path you must specify the arguments that should be used to calculate the distance between the instantaneous configuration
 of the system and the reference configurations together with the values that these arguments take in each of the reference configurations.
 
->>>>>>> 23c6fcd0
 */
 //+ENDPLUMEDOC
 
