--- conflicted
+++ resolved
@@ -85,20 +85,12 @@
   return action;
 }
 
-<<<<<<< HEAD
-bool ActionRegister::getKeywords( const std::string& action, Keywords& keys ) {
-=======
 bool ActionRegister::getKeywords(const std::string& action, Keywords& keys) {
->>>>>>> c03db3e5
   if ( check(action) ) {  mk[action](keys); return true; }
   return false;
 }
 
-<<<<<<< HEAD
-bool ActionRegister::printManual( const std::string& action, const bool& vimout, const bool& spellout ) {
-=======
 bool ActionRegister::printManual(const std::string& action, const bool& vimout, const bool& spellout) {
->>>>>>> c03db3e5
   if ( check(action) ) {
     Keywords keys; getKeywords( action, keys );
     if( vimout ) {
