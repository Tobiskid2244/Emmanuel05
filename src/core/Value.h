--- conflicted
+++ resolved
@@ -82,14 +82,11 @@
   double inv_max_minus_min;
 /// Complete the setup of the periodicity
   void setupPeriodicity();
-<<<<<<< HEAD
 /// Is this quantity an ensemble average 
   enum {averaged,notaveraged} ensemble;
   unsigned nrep;
-=======
 // bring value within PBCs
   void applyPeriodicity();
->>>>>>> 72a7f687
 public:
 /// A constructor that can be used to make Vectors of values
   Value();
