/* +++++++++++++++++++++++++++++++++++++++++++++++++++++++++++++++++++++++++
   Copyright (c) 2011-2015 The plumed team
   (see the PEOPLE file at the root of the distribution for a list of names)

   See http://www.plumed-code.org for more information.

   This file is part of plumed, version 2.

   plumed is free software: you can redistribute it and/or modify
   it under the terms of the GNU Lesser General Public License as published by
   the Free Software Foundation, either version 3 of the License, or
   (at your option) any later version.

   plumed is distributed in the hope that it will be useful,
   but WITHOUT ANY WARRANTY; without even the implied warranty of
   MERCHANTABILITY or FITNESS FOR A PARTICULAR PURPOSE.  See the
   GNU Lesser General Public License for more details.

   You should have received a copy of the GNU Lesser General Public License
   along with plumed.  If not, see <http://www.gnu.org/licenses/>.
+++++++++++++++++++++++++++++++++++++++++++++++++++++++++++++++++++++++++ */
#ifndef __PLUMED_tools_Grid_h
#define __PLUMED_tools_Grid_h

#include <vector>
#include <string>
#include <map>
#include <cmath>

namespace PLMD {

// simple function to enable various weighting

class WeightBase {
 public:
  virtual double projectInnerLoop(double &input, double &v) = 0;
  virtual double projectOuterLoop(double &v) = 0;
  virtual ~WeightBase() {}
};

<<<<<<< HEAD
class BiasWeight: public WeightBase {
 public:
  double beta, invbeta;
  BiasWeight(double v) {
    beta = v;
    invbeta = 1. / beta;
  }
  double projectInnerLoop(double &input, double &v) {
    return  input + exp(beta * v);
  }
  double projectOuterLoop(double &v) {
    return -invbeta * std::log(v);
  }
};

class ProbWeight: public WeightBase {
 public:
  double beta, invbeta;
  ProbWeight(double v) {
    beta = v;
    invbeta = 1. / beta;
  }
  double projectInnerLoop(double &input, double &v) {
    return  input + v;
  }
  double projectOuterLoop(double &v) {
    return -invbeta * std::log(v);
  }
=======
class BiasWeight:public WeightBase{
    public:
      double beta,invbeta;
      explicit BiasWeight(double v){beta=v;invbeta=1./beta;}
      double projectInnerLoop(double &input, double &v){return  input+exp(beta*v);}
      double projectOuterLoop(double &v){return -invbeta*std::log(v);}
};

class ProbWeight:public WeightBase{
    public:
      double beta,invbeta;
      explicit ProbWeight(double v){beta=v;invbeta=1./beta;}
      double projectInnerLoop(double &input, double &v){return  input+v;}
      double projectOuterLoop(double &v){return -invbeta*std::log(v);}
>>>>>>> 7b30a9ce
};






class Value;
class IFile;
class OFile;
class KernelFunctions;

/// \ingroup TOOLBOX
<<<<<<< HEAD
class Grid {
  std::vector<double> grid_;
  std::vector< std::vector<double> > der_;

 protected:
  std::string funcname;
  std::vector<std::string> argnames;
  std::vector<std::string> str_min_, str_max_;
  std::vector<double> min_, max_, dx_;
  std::vector<unsigned> nbin_;
  std::vector<bool> pbc_;
  std::vector<unsigned> indices_;
  unsigned long long maxsize_;
  unsigned dimension_;
  bool dospline_, usederiv_, usedomains_;
  std::string fmt_; // format for output
/// get "neighbors" for spline
  std::vector<unsigned long long> getSplineNeighbors(const std::vector<unsigned> &indices)const;


 public:
/// clear grid
  virtual void clear();
/// this constructor here is Value-aware
  Grid(const std::string &funcl, std::vector<Value*> args, const std::vector<std::string> &gmin,
       const std::vector<std::string> &gmax, const std::vector<unsigned> &nbin, bool dospline,
       bool usederiv, bool doclear = true);
/// this constructor here is not Value-aware
  Grid(const std::string &funcl, const std::vector<std::string> &names, const std::vector<std::string> &gmin,
       const std::vector<std::string> &gmax, const std::vector<unsigned> &nbin, bool dospline,
       bool usederiv, bool doclear, const std::vector<bool> &isperiodic, const std::vector<std::string> &pmin,
       const std::vector<std::string> &pmax);
/// this is the real initializator
  void Init(const std::string &funcl, const std::vector<std::string> &names, const std::vector<std::string> &gmin,
            const std::vector<std::string> &gmax, const std::vector<unsigned> &nbin, bool dospline, bool usederiv,
            bool doclear, const std::vector<bool> &isperiodic, const std::vector<std::string> &pmin, const std::vector<std::string> &pmax);
=======
class Grid  
{
public:
// we use a size_t here
// should be 8 bytes on all 64-bit machines
// and more portable than "unsigned long long"
 typedef size_t index_t;
// to restore old implementation (unsigned) use the following instead:
// typedef unsigned index_t;
private:
 std::vector<double> grid_;
 std::vector< std::vector<double> > der_;
protected:
 std::string funcname;
 std::vector<std::string> argnames;
 std::vector<std::string> str_min_, str_max_;
 std::vector<double> min_,max_,dx_;  
 std::vector<unsigned> nbin_;
 std::vector<bool> pbc_;
 index_t maxsize_;
 unsigned dimension_;
 bool dospline_, usederiv_;
 std::string fmt_; // format for output 
 /// get "neighbors" for spline
 std::vector<index_t> getSplineNeighbors(const std::vector<unsigned> & indices)const;


public:
 /// clear grid
 virtual void clear();
 /// this constructor here is Value-aware  
 Grid(const std::string& funcl, std::vector<Value*> args, const std::vector<std::string> & gmin, 
      const std::vector<std::string> & gmax, const std::vector<unsigned> & nbin, bool dospline, 
      bool usederiv, bool doclear=true);
 /// this constructor here is not Value-aware  
 Grid(const std::string& funcl, const std::vector<std::string> &names, const std::vector<std::string> & gmin, 
      const std::vector<std::string> & gmax, const std::vector<unsigned> & nbin, bool dospline, 
      bool usederiv, bool doclear, const std::vector<bool> &isperiodic, const std::vector<std::string> &pmin, 
      const std::vector<std::string> &pmax );
 /// this is the real initializator  
 void Init(const std::string & funcl, const std::vector<std::string> &names, const std::vector<std::string> & gmin,
      const std::vector<std::string> & gmax, const std::vector<unsigned> & nbin, bool dospline, bool usederiv,
      bool doclear, const std::vector<bool> &isperiodic, const std::vector<std::string> &pmin, const std::vector<std::string> &pmax);
>>>>>>> 7b30a9ce
/// get lower boundary
  std::vector<std::string> getMin() const;
/// get upper boundary
  std::vector<std::string> getMax() const;
/// get bin size
  std::vector<double> getDx() const;
/// get bin volume
  double getBinVolume() const;
/// get number of bins
  std::vector<unsigned> getNbin() const;
/// get if periodic
  std::vector<bool> getIsPeriodic() const;
/// get grid dimension
<<<<<<< HEAD
  unsigned getDimension() const;
/// get argument names  of this grid
  std::vector<std::string> getArgNames() const;

/// methods to handle grid indices
  std::vector<unsigned> getIndices(unsigned long long index) const;
  std::vector<unsigned> getIndices(const std::vector<double> &x) const;
  unsigned long long getIndex(const std::vector<unsigned> &indices) const;
  unsigned long long getIndex(const std::vector<double> &x) const;
  std::vector<double> getPoint(unsigned long long index) const;
  std::vector<double> getPoint(const std::vector<unsigned> &indices) const;
  std::vector<double> getPoint(const std::vector<double> &x) const;
/// faster versions relying on preallocated vectors
  void getPoint(unsigned long long index, std::vector<double> &point);
  void getPoint(const std::vector<unsigned> &indices, std::vector<double> &point) const;
  void getPoint(const std::vector<double> &x, std::vector<double> &point);
  void getIndices(unsigned long long index, std::vector<unsigned> &indices);
  void getIndices(const std::vector<double> &x, std::vector<unsigned> &indices);

/// get neighbors
  std::vector<unsigned long long> getNeighbors(unsigned long long index, const std::vector<unsigned> &neigh) const;
  std::vector<unsigned long long> getNeighbors(const std::vector<unsigned> &indices, const std::vector<unsigned> &neigh) const;
  std::vector<unsigned long long> getNeighbors(const std::vector<double> &x, const std::vector<unsigned> &neigh) const;
/// get nearest neighbors (those separated by exactly one lattice unit)
  std::vector<unsigned long long> getNearestNeighbors(const unsigned long long index) const;
  std::vector<unsigned long long> getNearestNeighbors(const std::vector<unsigned> &indices) const;
=======
 unsigned getDimension() const;
/// get argument names  of this grid 
 std::vector<std::string> getArgNames() const;
 
/// methods to handle grid indices 
 std::vector<unsigned> getIndices(index_t index) const;
 std::vector<unsigned> getIndices(const std::vector<double> & x) const;
 index_t getIndex(const std::vector<unsigned> & indices) const;
 index_t getIndex(const std::vector<double> & x) const;
 std::vector<double> getPoint(index_t index) const;
 std::vector<double> getPoint(const std::vector<unsigned> & indices) const;
 std::vector<double> getPoint(const std::vector<double> & x) const;
/// faster versions relying on preallocated vectors
 void getPoint(index_t index,std::vector<double> & point) const;
 void getPoint(const std::vector<unsigned> & indices,std::vector<double> & point) const;
 void getPoint(const std::vector<double> & x,std::vector<double> & point) const;

/// get neighbors
 std::vector<index_t> getNeighbors(index_t index,const std::vector<unsigned> & neigh) const;
 std::vector<index_t> getNeighbors(const std::vector<unsigned> & indices,const std::vector<unsigned> & neigh) const;
 std::vector<index_t> getNeighbors(const std::vector<double> & x,const std::vector<unsigned> & neigh) const;
>>>>>>> 7b30a9ce

/// write header for grid file
  void writeHeader(OFile &file);

/// read grid from file
  static Grid* create(const std::string &, std::vector<Value*>, IFile &, bool, bool, bool);
/// read grid from file and check boundaries are what is expected from input
  static Grid* create(const std::string &, std::vector<Value*>, IFile &,
                      const std::vector<std::string> &, const std::vector<std::string> &,
                      const std::vector<unsigned> &, bool, bool, bool);
/// get grid size
<<<<<<< HEAD
  virtual unsigned long long getSize() const;
  unsigned long long getMaxSize() const;
/// get grid value
  virtual double getValue(unsigned long long index) const;
  virtual double getValue(const std::vector<unsigned> &indices) const;
  virtual double getValue(const std::vector<double> &x) const;
=======
 virtual index_t getSize() const;
/// get grid value
 virtual double getValue(index_t index) const;
 virtual double getValue(const std::vector<unsigned> & indices) const;
 virtual double getValue(const std::vector<double> & x) const;
>>>>>>> 7b30a9ce
/// get minimum value
  virtual double getMinValue() const;
/// get maximum value
  virtual double getMaxValue() const;
/// get grid value and derivatives
<<<<<<< HEAD
  virtual double getValueAndDerivatives(unsigned long long index, std::vector<double> &der) const ;
  virtual double getValueAndDerivatives(const std::vector<unsigned> &indices, std::vector<double> &der) const;
  virtual double getValueAndDerivatives(const std::vector<double> &x, std::vector<double> &der) const;

/// set grid value
  virtual void setValue(unsigned long long index, double value);
  virtual void setValue(const std::vector<unsigned> &indices, double value);
/// set grid value and derivatives
  virtual void setValueAndDerivatives(unsigned long long index, double value, std::vector<double> &der);
  virtual void setValueAndDerivatives(const std::vector<unsigned> &indices, double value, std::vector<double> &der);
/// add to grid value
  virtual void addValue(unsigned long long index, double value);
  virtual void addValue(const std::vector<unsigned> &indices, double value);
/// add to grid value and derivatives
  virtual void addValueAndDerivatives(unsigned long long index, double value, std::vector<double> &der);
  virtual void addValueAndDerivatives(const std::vector<unsigned> &indices, double value, std::vector<double> &der);

=======
 virtual double getValueAndDerivatives(index_t index, std::vector<double>& der) const ;
 virtual double getValueAndDerivatives(const std::vector<unsigned> & indices, std::vector<double>& der) const;
 virtual double getValueAndDerivatives(const std::vector<double> & x, std::vector<double>& der) const;

/// set grid value 
 virtual void setValue(index_t index, double value);
 virtual void setValue(const std::vector<unsigned> & indices, double value);
/// set grid value and derivatives
 virtual void setValueAndDerivatives(index_t index, double value, std::vector<double>& der);
 virtual void setValueAndDerivatives(const std::vector<unsigned> & indices, double value, std::vector<double>& der);
/// add to grid value
 virtual void addValue(index_t index, double value); 
 virtual void addValue(const std::vector<unsigned> & indices, double value);
/// add to grid value and derivatives
 virtual void addValueAndDerivatives(index_t index, double value, std::vector<double>& der); 
 virtual void addValueAndDerivatives(const std::vector<unsigned> & indices, double value, std::vector<double>& der); 
>>>>>>> 7b30a9ce
/// Scale all grid values and derivatives by a constant factor
  virtual void scaleAllValuesAndDerivatives(const double &scalef);
/// Takes the scalef times the logarithm of all grid values and derivatives
  virtual void logAllValuesAndDerivatives(const double &scalef);
/// Set the minimum value of the grid to zero and translates accordingly
  virtual void setMinToZero();
/// apply function: takes  pointer to  function that accepts a double and apply
  virtual void applyFunctionAllValuesAndDerivatives(double(*func)(double val), double(*funcder)(double valder));
/// add a kernel function to the grid
  void addKernel(const KernelFunctions &kernel);

/// Find the maximum over paths of the minimum value of the gridded function along the paths
/// for all paths of neighboring grid lattice points from a source point to a sink point.
  virtual double findMaximalPathMinimum(const std::vector<double> &source, const std::vector<double> &sink);

/// Reset a grid point's derivatives based on the values of its neighbors.
  void setDerivFromValues(const unsigned long long index);
  void setDerivFromValues(const std::vector<unsigned> &indices);

/// dump grid on file
 virtual void writeToFile(OFile&);
/// dump grid to gaussian cube file
 void writeCubeFile(OFile&);

  virtual ~Grid() {}

/// project a high dimensional grid onto a low dimensional one: this should be changed at some time
/// to enable many types of weighting
  Grid project(const std::vector<std::string> &proj , WeightBase *ptr2obj);
  void projectOnLowDimension(double &val , std::vector<int> &varHigh, WeightBase* ptr2obj);
/// set output format
  void setOutputFmt(std::string ss) {
    fmt_ = ss;
  }
};


<<<<<<< HEAD
class SparseGrid : public Grid {
 std::map<unsigned long long,double> map_;
 typedef std::map<unsigned long long,double>::const_iterator iterator;
 std::map< unsigned long long,std::vector<double> > der_;
 typedef std::map<unsigned long long,std::vector<double> >::const_iterator iterator_der;
=======
 std::map<index_t,double> map_;
 typedef std::map<index_t,double>::const_iterator iterator;
 std::map< index_t,std::vector<double> > der_;
 typedef std::map<index_t,std::vector<double> >::const_iterator iterator_der;
>>>>>>> 7b30a9ce
 
 protected:
  void clear();

 public:
<<<<<<< HEAD
  SparseGrid(const std::string &funcl, std::vector<Value*> args, const std::vector<std::string> &gmin,
             const std::vector<std::string> &gmax,
             const std::vector<unsigned> &nbin, bool dospline, bool usederiv):
    Grid(funcl, args, gmin, gmax, nbin, dospline, usederiv, false) {}

  unsigned long long getSize() const;

/// this is to access to Grid:: version of these methods (allowing overloading of virtual methods)
  using Grid::getValue;
  using Grid::getValueAndDerivatives;
  using Grid::setValue;
  using Grid::setValueAndDerivatives;
  using Grid::addValue;
  using Grid::addValueAndDerivatives;

/// get grid value
  double getValue(unsigned long long index) const;
/// get grid value and derivatives
  double getValueAndDerivatives(unsigned long long index, std::vector<double> &der) const;

/// set grid value
  void setValue(unsigned long long index, double value);
/// set grid value and derivatives
  void setValueAndDerivatives(unsigned long long index, double value, std::vector<double> &der);
/// add to grid value
  void addValue(unsigned long long index, double value);
/// add to grid value and derivatives
  void addValueAndDerivatives(unsigned long long index, double value, std::vector<double> &der);
=======
 SparseGrid(const std::string& funcl, std::vector<Value*> args, const std::vector<std::string> & gmin, 
            const std::vector<std::string> & gmax, 
            const std::vector<unsigned> & nbin, bool dospline, bool usederiv):
            Grid(funcl,args,gmin,gmax,nbin,dospline,usederiv,false){}
 
 index_t getSize() const;
 index_t getMaxSize() const;

/// this is to access to Grid:: version of these methods (allowing overloading of virtual methods)
 using Grid::getValue;
 using Grid::getValueAndDerivatives;
 using Grid::setValue;
 using Grid::setValueAndDerivatives;
 using Grid::addValue;
 using Grid::addValueAndDerivatives;
 
 /// get grid value
 double getValue(index_t index) const;
/// get grid value and derivatives
 double getValueAndDerivatives(index_t index, std::vector<double>& der) const; 

/// set grid value 
 void setValue(index_t index, double value);
/// set grid value and derivatives
 void setValueAndDerivatives(index_t index, double value, std::vector<double>& der);
/// add to grid value
 void addValue(index_t index, double value); 
/// add to grid value and derivatives
 void addValueAndDerivatives(index_t index, double value, std::vector<double>& der); 
>>>>>>> 7b30a9ce

/// dump grid on file
  void writeToFile(OFile &);

  virtual ~SparseGrid() {}
};
}

#endif<|MERGE_RESOLUTION|>--- conflicted
+++ resolved
@@ -38,7 +38,6 @@
   virtual ~WeightBase() {}
 };
 
-<<<<<<< HEAD
 class BiasWeight: public WeightBase {
  public:
   double beta, invbeta;
@@ -67,22 +66,6 @@
   double projectOuterLoop(double &v) {
     return -invbeta * std::log(v);
   }
-=======
-class BiasWeight:public WeightBase{
-    public:
-      double beta,invbeta;
-      explicit BiasWeight(double v){beta=v;invbeta=1./beta;}
-      double projectInnerLoop(double &input, double &v){return  input+exp(beta*v);}
-      double projectOuterLoop(double &v){return -invbeta*std::log(v);}
-};
-
-class ProbWeight:public WeightBase{
-    public:
-      double beta,invbeta;
-      explicit ProbWeight(double v){beta=v;invbeta=1./beta;}
-      double projectInnerLoop(double &input, double &v){return  input+v;}
-      double projectOuterLoop(double &v){return -invbeta*std::log(v);}
->>>>>>> 7b30a9ce
 };
 
 
@@ -96,8 +79,10 @@
 class KernelFunctions;
 
 /// \ingroup TOOLBOX
-<<<<<<< HEAD
 class Grid {
+ public:
+  typedef size_t index_t;
+ private:
   std::vector<double> grid_;
   std::vector< std::vector<double> > der_;
 
@@ -109,265 +94,159 @@
   std::vector<unsigned> nbin_;
   std::vector<bool> pbc_;
   std::vector<unsigned> indices_;
-  unsigned long long maxsize_;
+  index_t maxsize_;
   unsigned dimension_;
   bool dospline_, usederiv_, usedomains_;
   std::string fmt_; // format for output
-/// get "neighbors" for spline
-  std::vector<unsigned long long> getSplineNeighbors(const std::vector<unsigned> &indices)const;
-
-
- public:
-/// clear grid
+  /// get "neighbors" for spline
+  std::vector<index_t> getSplineNeighbors(const std::vector<unsigned> &indices)const;
+
+
+ public:
+  /// clear grid
   virtual void clear();
-/// this constructor here is Value-aware
+  /// this constructor here is Value-aware
   Grid(const std::string &funcl, std::vector<Value*> args, const std::vector<std::string> &gmin,
        const std::vector<std::string> &gmax, const std::vector<unsigned> &nbin, bool dospline,
        bool usederiv, bool doclear = true);
-/// this constructor here is not Value-aware
+  /// this constructor here is not Value-aware
   Grid(const std::string &funcl, const std::vector<std::string> &names, const std::vector<std::string> &gmin,
        const std::vector<std::string> &gmax, const std::vector<unsigned> &nbin, bool dospline,
        bool usederiv, bool doclear, const std::vector<bool> &isperiodic, const std::vector<std::string> &pmin,
        const std::vector<std::string> &pmax);
-/// this is the real initializator
+  /// this is the real initializator
   void Init(const std::string &funcl, const std::vector<std::string> &names, const std::vector<std::string> &gmin,
             const std::vector<std::string> &gmax, const std::vector<unsigned> &nbin, bool dospline, bool usederiv,
             bool doclear, const std::vector<bool> &isperiodic, const std::vector<std::string> &pmin, const std::vector<std::string> &pmax);
-=======
-class Grid  
-{
-public:
-// we use a size_t here
-// should be 8 bytes on all 64-bit machines
-// and more portable than "unsigned long long"
- typedef size_t index_t;
-// to restore old implementation (unsigned) use the following instead:
-// typedef unsigned index_t;
-private:
- std::vector<double> grid_;
- std::vector< std::vector<double> > der_;
-protected:
- std::string funcname;
- std::vector<std::string> argnames;
- std::vector<std::string> str_min_, str_max_;
- std::vector<double> min_,max_,dx_;  
- std::vector<unsigned> nbin_;
- std::vector<bool> pbc_;
- index_t maxsize_;
- unsigned dimension_;
- bool dospline_, usederiv_;
- std::string fmt_; // format for output 
- /// get "neighbors" for spline
- std::vector<index_t> getSplineNeighbors(const std::vector<unsigned> & indices)const;
-
-
-public:
- /// clear grid
- virtual void clear();
- /// this constructor here is Value-aware  
- Grid(const std::string& funcl, std::vector<Value*> args, const std::vector<std::string> & gmin, 
-      const std::vector<std::string> & gmax, const std::vector<unsigned> & nbin, bool dospline, 
-      bool usederiv, bool doclear=true);
- /// this constructor here is not Value-aware  
- Grid(const std::string& funcl, const std::vector<std::string> &names, const std::vector<std::string> & gmin, 
-      const std::vector<std::string> & gmax, const std::vector<unsigned> & nbin, bool dospline, 
-      bool usederiv, bool doclear, const std::vector<bool> &isperiodic, const std::vector<std::string> &pmin, 
-      const std::vector<std::string> &pmax );
- /// this is the real initializator  
- void Init(const std::string & funcl, const std::vector<std::string> &names, const std::vector<std::string> & gmin,
-      const std::vector<std::string> & gmax, const std::vector<unsigned> & nbin, bool dospline, bool usederiv,
-      bool doclear, const std::vector<bool> &isperiodic, const std::vector<std::string> &pmin, const std::vector<std::string> &pmax);
->>>>>>> 7b30a9ce
-/// get lower boundary
+  /// get lower boundary
   std::vector<std::string> getMin() const;
-/// get upper boundary
+  /// get upper boundary
   std::vector<std::string> getMax() const;
-/// get bin size
+  /// get bin size
   std::vector<double> getDx() const;
-/// get bin volume
+  /// get bin volume
   double getBinVolume() const;
-/// get number of bins
+  /// get number of bins
   std::vector<unsigned> getNbin() const;
-/// get if periodic
+  /// get if periodic
   std::vector<bool> getIsPeriodic() const;
-/// get grid dimension
-<<<<<<< HEAD
+  /// get grid dimension
   unsigned getDimension() const;
-/// get argument names  of this grid
+  /// get argument names  of this grid
   std::vector<std::string> getArgNames() const;
 
-/// methods to handle grid indices
-  std::vector<unsigned> getIndices(unsigned long long index) const;
+  /// methods to handle grid indices
+  std::vector<unsigned> getIndices(index_t index) const;
   std::vector<unsigned> getIndices(const std::vector<double> &x) const;
-  unsigned long long getIndex(const std::vector<unsigned> &indices) const;
-  unsigned long long getIndex(const std::vector<double> &x) const;
-  std::vector<double> getPoint(unsigned long long index) const;
+  index_t getIndex(const std::vector<unsigned> &indices) const;
+  index_t getIndex(const std::vector<double> &x) const;
+  std::vector<double> getPoint(index_t index) const;
   std::vector<double> getPoint(const std::vector<unsigned> &indices) const;
   std::vector<double> getPoint(const std::vector<double> &x) const;
-/// faster versions relying on preallocated vectors
-  void getPoint(unsigned long long index, std::vector<double> &point);
+  /// faster versions relying on preallocated vectors
+  void getPoint(index_t index, std::vector<double> &point);
   void getPoint(const std::vector<unsigned> &indices, std::vector<double> &point) const;
   void getPoint(const std::vector<double> &x, std::vector<double> &point);
-  void getIndices(unsigned long long index, std::vector<unsigned> &indices);
-  void getIndices(const std::vector<double> &x, std::vector<unsigned> &indices);
-
-/// get neighbors
-  std::vector<unsigned long long> getNeighbors(unsigned long long index, const std::vector<unsigned> &neigh) const;
-  std::vector<unsigned long long> getNeighbors(const std::vector<unsigned> &indices, const std::vector<unsigned> &neigh) const;
-  std::vector<unsigned long long> getNeighbors(const std::vector<double> &x, const std::vector<unsigned> &neigh) const;
-/// get nearest neighbors (those separated by exactly one lattice unit)
-  std::vector<unsigned long long> getNearestNeighbors(const unsigned long long index) const;
-  std::vector<unsigned long long> getNearestNeighbors(const std::vector<unsigned> &indices) const;
-=======
- unsigned getDimension() const;
-/// get argument names  of this grid 
- std::vector<std::string> getArgNames() const;
- 
-/// methods to handle grid indices 
- std::vector<unsigned> getIndices(index_t index) const;
- std::vector<unsigned> getIndices(const std::vector<double> & x) const;
- index_t getIndex(const std::vector<unsigned> & indices) const;
- index_t getIndex(const std::vector<double> & x) const;
- std::vector<double> getPoint(index_t index) const;
- std::vector<double> getPoint(const std::vector<unsigned> & indices) const;
- std::vector<double> getPoint(const std::vector<double> & x) const;
-/// faster versions relying on preallocated vectors
- void getPoint(index_t index,std::vector<double> & point) const;
- void getPoint(const std::vector<unsigned> & indices,std::vector<double> & point) const;
- void getPoint(const std::vector<double> & x,std::vector<double> & point) const;
-
-/// get neighbors
- std::vector<index_t> getNeighbors(index_t index,const std::vector<unsigned> & neigh) const;
- std::vector<index_t> getNeighbors(const std::vector<unsigned> & indices,const std::vector<unsigned> & neigh) const;
- std::vector<index_t> getNeighbors(const std::vector<double> & x,const std::vector<unsigned> & neigh) const;
->>>>>>> 7b30a9ce
-
-/// write header for grid file
+  void getIndices(index_t index, std::vector<unsigned> &indices) const;
+  void getIndices(const std::vector<double> &x, std::vector<unsigned> &indices) const;
+
+  /// get neighbors
+  std::vector<index_t> getNeighbors(index_t index, const std::vector<unsigned> &neigh) const;
+  std::vector<index_t> getNeighbors(const std::vector<unsigned> &indices, const std::vector<unsigned> &neigh) const;
+  std::vector<index_t> getNeighbors(const std::vector<double> &x, const std::vector<unsigned> &neigh) const;
+  /// get nearest neighbors (those separated by exactly one lattice unit)
+  std::vector<index_t> getNearestNeighbors(const index_t index) const;
+  std::vector<index_t> getNearestNeighbors(const std::vector<unsigned> &indices) const;
+
+  /// write header for grid file
   void writeHeader(OFile &file);
 
-/// read grid from file
+  /// read grid from file
   static Grid* create(const std::string &, std::vector<Value*>, IFile &, bool, bool, bool);
-/// read grid from file and check boundaries are what is expected from input
+  /// read grid from file and check boundaries are what is expected from input
   static Grid* create(const std::string &, std::vector<Value*>, IFile &,
                       const std::vector<std::string> &, const std::vector<std::string> &,
                       const std::vector<unsigned> &, bool, bool, bool);
-/// get grid size
-<<<<<<< HEAD
-  virtual unsigned long long getSize() const;
-  unsigned long long getMaxSize() const;
-/// get grid value
-  virtual double getValue(unsigned long long index) const;
+  /// get grid size
+  virtual index_t getSize() const;
+  index_t getMaxSize() const;
+  /// get grid value
+  virtual double getValue(index_t index) const;
   virtual double getValue(const std::vector<unsigned> &indices) const;
   virtual double getValue(const std::vector<double> &x) const;
-=======
- virtual index_t getSize() const;
-/// get grid value
- virtual double getValue(index_t index) const;
- virtual double getValue(const std::vector<unsigned> & indices) const;
- virtual double getValue(const std::vector<double> & x) const;
->>>>>>> 7b30a9ce
-/// get minimum value
+  /// get minimum value
   virtual double getMinValue() const;
-/// get maximum value
+  /// get maximum value
   virtual double getMaxValue() const;
-/// get grid value and derivatives
-<<<<<<< HEAD
-  virtual double getValueAndDerivatives(unsigned long long index, std::vector<double> &der) const ;
+  /// get grid value and derivatives
+  virtual double getValueAndDerivatives(index_t index, std::vector<double> &der) const ;
   virtual double getValueAndDerivatives(const std::vector<unsigned> &indices, std::vector<double> &der) const;
   virtual double getValueAndDerivatives(const std::vector<double> &x, std::vector<double> &der) const;
 
-/// set grid value
-  virtual void setValue(unsigned long long index, double value);
+  /// set grid value
+  virtual void setValue(index_t index, double value);
   virtual void setValue(const std::vector<unsigned> &indices, double value);
-/// set grid value and derivatives
-  virtual void setValueAndDerivatives(unsigned long long index, double value, std::vector<double> &der);
+  /// set grid value and derivatives
+  virtual void setValueAndDerivatives(index_t index, double value, std::vector<double> &der);
   virtual void setValueAndDerivatives(const std::vector<unsigned> &indices, double value, std::vector<double> &der);
-/// add to grid value
-  virtual void addValue(unsigned long long index, double value);
+  /// add to grid value
+  virtual void addValue(index_t index, double value);
   virtual void addValue(const std::vector<unsigned> &indices, double value);
-/// add to grid value and derivatives
-  virtual void addValueAndDerivatives(unsigned long long index, double value, std::vector<double> &der);
+  /// add to grid value and derivatives
+  virtual void addValueAndDerivatives(index_t index, double value, std::vector<double> &der);
   virtual void addValueAndDerivatives(const std::vector<unsigned> &indices, double value, std::vector<double> &der);
-
-=======
- virtual double getValueAndDerivatives(index_t index, std::vector<double>& der) const ;
- virtual double getValueAndDerivatives(const std::vector<unsigned> & indices, std::vector<double>& der) const;
- virtual double getValueAndDerivatives(const std::vector<double> & x, std::vector<double>& der) const;
-
-/// set grid value 
- virtual void setValue(index_t index, double value);
- virtual void setValue(const std::vector<unsigned> & indices, double value);
-/// set grid value and derivatives
- virtual void setValueAndDerivatives(index_t index, double value, std::vector<double>& der);
- virtual void setValueAndDerivatives(const std::vector<unsigned> & indices, double value, std::vector<double>& der);
-/// add to grid value
- virtual void addValue(index_t index, double value); 
- virtual void addValue(const std::vector<unsigned> & indices, double value);
-/// add to grid value and derivatives
- virtual void addValueAndDerivatives(index_t index, double value, std::vector<double>& der); 
- virtual void addValueAndDerivatives(const std::vector<unsigned> & indices, double value, std::vector<double>& der); 
->>>>>>> 7b30a9ce
-/// Scale all grid values and derivatives by a constant factor
+  /// Scale all grid values and derivatives by a constant factor
   virtual void scaleAllValuesAndDerivatives(const double &scalef);
-/// Takes the scalef times the logarithm of all grid values and derivatives
+  /// Takes the scalef times the logarithm of all grid values and derivatives
   virtual void logAllValuesAndDerivatives(const double &scalef);
-/// Set the minimum value of the grid to zero and translates accordingly
+  /// Set the minimum value of the grid to zero and translates accordingly
   virtual void setMinToZero();
-/// apply function: takes  pointer to  function that accepts a double and apply
+  /// apply function: takes  pointer to  function that accepts a double and apply
   virtual void applyFunctionAllValuesAndDerivatives(double(*func)(double val), double(*funcder)(double valder));
-/// add a kernel function to the grid
+  /// add a kernel function to the grid
   void addKernel(const KernelFunctions &kernel);
 
-/// Find the maximum over paths of the minimum value of the gridded function along the paths
-/// for all paths of neighboring grid lattice points from a source point to a sink point.
+  /// Find the maximum over paths of the minimum value of the gridded function along the paths
+  /// for all paths of neighboring grid lattice points from a source point to a sink point.
   virtual double findMaximalPathMinimum(const std::vector<double> &source, const std::vector<double> &sink);
 
-/// Reset a grid point's derivatives based on the values of its neighbors.
-  void setDerivFromValues(const unsigned long long index);
+  /// Reset a grid point's derivatives based on the values of its neighbors.
+  void setDerivFromValues(const index_t index);
   void setDerivFromValues(const std::vector<unsigned> &indices);
 
-/// dump grid on file
- virtual void writeToFile(OFile&);
-/// dump grid to gaussian cube file
- void writeCubeFile(OFile&);
+  /// dump grid on file
+  virtual void writeToFile(OFile&);
+  /// dump grid to gaussian cube file
+  void writeCubeFile(OFile&);
 
   virtual ~Grid() {}
 
-/// project a high dimensional grid onto a low dimensional one: this should be changed at some time
-/// to enable many types of weighting
+  /// project a high dimensional grid onto a low dimensional one: this should be changed at some time
+  /// to enable many types of weighting
   Grid project(const std::vector<std::string> &proj , WeightBase *ptr2obj);
   void projectOnLowDimension(double &val , std::vector<int> &varHigh, WeightBase* ptr2obj);
-/// set output format
+  /// set output format
   void setOutputFmt(std::string ss) {
     fmt_ = ss;
   }
 };
 
-
-<<<<<<< HEAD
 class SparseGrid : public Grid {
- std::map<unsigned long long,double> map_;
- typedef std::map<unsigned long long,double>::const_iterator iterator;
- std::map< unsigned long long,std::vector<double> > der_;
- typedef std::map<unsigned long long,std::vector<double> >::const_iterator iterator_der;
-=======
- std::map<index_t,double> map_;
- typedef std::map<index_t,double>::const_iterator iterator;
- std::map< index_t,std::vector<double> > der_;
- typedef std::map<index_t,std::vector<double> >::const_iterator iterator_der;
->>>>>>> 7b30a9ce
+  std::map<index_t, double> map_;
+  typedef std::map<index_t,double>::const_iterator iterator;
+  std::map<index_t,std::vector<double> > der_;
+  typedef std::map<index_t,std::vector<double> >::const_iterator iterator_der;
  
  protected:
   void clear();
 
  public:
-<<<<<<< HEAD
   SparseGrid(const std::string &funcl, std::vector<Value*> args, const std::vector<std::string> &gmin,
              const std::vector<std::string> &gmax,
              const std::vector<unsigned> &nbin, bool dospline, bool usederiv):
     Grid(funcl, args, gmin, gmax, nbin, dospline, usederiv, false) {}
 
-  unsigned long long getSize() const;
+  index_t getSize() const;
 
 /// this is to access to Grid:: version of these methods (allowing overloading of virtual methods)
   using Grid::getValue;
@@ -377,50 +256,19 @@
   using Grid::addValue;
   using Grid::addValueAndDerivatives;
 
-/// get grid value
-  double getValue(unsigned long long index) const;
-/// get grid value and derivatives
-  double getValueAndDerivatives(unsigned long long index, std::vector<double> &der) const;
-
-/// set grid value
-  void setValue(unsigned long long index, double value);
-/// set grid value and derivatives
-  void setValueAndDerivatives(unsigned long long index, double value, std::vector<double> &der);
-/// add to grid value
-  void addValue(unsigned long long index, double value);
-/// add to grid value and derivatives
-  void addValueAndDerivatives(unsigned long long index, double value, std::vector<double> &der);
-=======
- SparseGrid(const std::string& funcl, std::vector<Value*> args, const std::vector<std::string> & gmin, 
-            const std::vector<std::string> & gmax, 
-            const std::vector<unsigned> & nbin, bool dospline, bool usederiv):
-            Grid(funcl,args,gmin,gmax,nbin,dospline,usederiv,false){}
- 
- index_t getSize() const;
- index_t getMaxSize() const;
-
-/// this is to access to Grid:: version of these methods (allowing overloading of virtual methods)
- using Grid::getValue;
- using Grid::getValueAndDerivatives;
- using Grid::setValue;
- using Grid::setValueAndDerivatives;
- using Grid::addValue;
- using Grid::addValueAndDerivatives;
- 
- /// get grid value
- double getValue(index_t index) const;
-/// get grid value and derivatives
- double getValueAndDerivatives(index_t index, std::vector<double>& der) const; 
-
-/// set grid value 
- void setValue(index_t index, double value);
-/// set grid value and derivatives
- void setValueAndDerivatives(index_t index, double value, std::vector<double>& der);
-/// add to grid value
- void addValue(index_t index, double value); 
-/// add to grid value and derivatives
- void addValueAndDerivatives(index_t index, double value, std::vector<double>& der); 
->>>>>>> 7b30a9ce
+  /// get grid value
+  double getValue(index_t index) const;
+  /// get grid value and derivatives
+  double getValueAndDerivatives(index_t index, std::vector<double> &der) const;
+
+  /// set grid value
+  void setValue(index_t index, double value);
+  /// set grid value and derivatives
+  void setValueAndDerivatives(index_t index, double value, std::vector<double> &der);
+  /// add to grid value
+  void addValue(index_t index, double value);
+  /// add to grid value and derivatives
+  void addValueAndDerivatives(index_t index, double value, std::vector<double> &der);
 
 /// dump grid on file
   void writeToFile(OFile &);
