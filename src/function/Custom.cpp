/* +++++++++++++++++++++++++++++++++++++++++++++++++++++++++++++++++++++++++
   Copyright (c) 2011-2023 The plumed team
   (see the PEOPLE file at the root of the distribution for a list of names)

   See http://www.plumed.org for more information.

   This file is part of plumed, version 2.

   plumed is free software: you can redistribute it and/or modify
   it under the terms of the GNU Lesser General Public License as published by
   the Free Software Foundation, either version 3 of the License, or
   (at your option) any later version.

   plumed is distributed in the hope that it will be useful,
   but WITHOUT ANY WARRANTY; without even the implied warranty of
   MERCHANTABILITY or FITNESS FOR A PARTICULAR PURPOSE.  See the
   GNU Lesser General Public License for more details.

   You should have received a copy of the GNU Lesser General Public License
   along with plumed.  If not, see <http://www.gnu.org/licenses/>.
+++++++++++++++++++++++++++++++++++++++++++++++++++++++++++++++++++++++++ */
<<<<<<< HEAD
#include "Custom.h"
#include "ActionRegister.h"
#include "FunctionShortcut.h"
#include "FunctionOfScalar.h"
#include "FunctionOfVector.h"
#include "tools/OpenMP.h"
#include "tools/LeptonCall.h"
=======
#include "core/ActionRegister.h"
#include "Function.h"
#include "lepton/Lepton.h"
>>>>>>> 58d66d7f

namespace PLMD {
namespace function {

//+PLUMEDOC FUNCTION CUSTOM
/*
Calculate a combination of variables using a custom expression.

This action computes an  arbitrary function of one or more
collective variables. Arguments are chosen with the ARG keyword,
and the function is provided with the FUNC string. Notice that this
string should contain no space. Within FUNC, one can refer to the
arguments as x,y,z, and t (up to four variables provided as ARG).
This names can be customized using the VAR keyword (see examples below).

This function is implemented using the Lepton library, that allows to evaluate
algebraic expressions and to automatically differentiate them.

If you want a function that depends not only on collective variables
but also on time you can use the \subpage TIME action.

\par Examples

The following input tells plumed to perform a metadynamics
using as a CV the difference between two distances.
\plumedfile
dAB: DISTANCE ATOMS=10,12
dAC: DISTANCE ATOMS=10,15
diff: CUSTOM ARG=dAB,dAC FUNC=y-x PERIODIC=NO
# notice: the previous line could be replaced with the following
# diff: COMBINE ARG=dAB,dAC COEFFICIENTS=-1,1
METAD ARG=diff SIGMA=0.1 HEIGHT=0.5 BIASFACTOR=10 PACE=100
\endplumedfile
(see also \ref DISTANCE, \ref COMBINE, and \ref METAD).
Notice that forces applied to diff will be correctly propagated
to atoms 10, 12, and 15.
Also notice that since CUSTOM is used without the VAR option
the two arguments should be referred to as x and y in the expression FUNC.
For simple functions
such as this one it is possible to use \ref COMBINE.

The following input tells plumed to print the angle between vectors
identified by atoms 1,2 and atoms 2,3
its square (as computed from the x,y,z components) and the distance
again as computed from the square root of the square.
\plumedfile
DISTANCE LABEL=d1 ATOMS=1,2 COMPONENTS
DISTANCE LABEL=d2 ATOMS=2,3 COMPONENTS
CUSTOM ...
  LABEL=theta
  ARG=d1.x,d1.y,d1.z,d2.x,d2.y,d2.z
  VAR=ax,ay,az,bx,by,bz
  FUNC=acos((ax*bx+ay*by+az*bz)/sqrt((ax*ax+ay*ay+az*az)*(bx*bx+by*by+bz*bz)))
  PERIODIC=NO
... CUSTOM
PRINT ARG=theta
\endplumedfile
(See also \ref PRINT and \ref DISTANCE).

Notice that this action implements a large number of functions (trigonometric, exp, log, etc).
Among the useful functions, have a look at the step function (that is the Heaviside function).
`step(x)` is defined as 1 when `x` is positive and `0` when x is negative. This allows for
a straightforward implementation of if clauses.

For example, imagine that you want to implement a restraint that only acts when a
distance is larger than 0.5. You can do it with
\plumedfile
d: DISTANCE ATOMS=10,15
m: CUSTOM ARG=d FUNC=0.5*step(0.5-x)+x*step(x-0.5) PERIODIC=NO
# check the function you are applying:
PRINT ARG=d,m FILE=checkme
RESTRAINT ARG=d AT=0.5 KAPPA=10.0
\endplumedfile
(see also \ref DISTANCE, \ref PRINT, and \ref RESTRAINT)

The meaning of the function `0.5*step(0.5-x)+x*step(x-0.5)` is:
- If x<0.5 (step(0.5-x)!=0) use 0.5
- If x>0.5 (step(x-0.5)!=0) use x
Notice that the same could have been obtained using an \ref UPPER_WALLS
However, with CUSTOM you can create way more complex definitions.

\warning If you apply forces on the variable (as in the previous example) you should
make sure that the variable is continuous!
Conversely, if you are just analyzing a trajectory you can safely use
discontinuous variables.

A possible continuity check with gnuplot is
\verbatim
# this allow to step function to be used in gnuplot:
gnuplot> step(x)=0.5*(erf(x*10000000)+1)
# here you can test your function
gnuplot> p 0.5*step(0.5-x)+x*step(x-0.5)
\endverbatim

Also notice that you can easily make logical operations on the conditions that you
create. The equivalent of the AND operator is the product: `step(1.0-x)*step(x-0.5)` is
only equal to 1 when x is between 0.5 and 1.0. By combining negation and AND you can obtain an OR. That is,
`1-step(1.0-x)*step(x-0.5)` is only equal to 1 when x is outside the 0.5-1.0 interval.

CUSTOM can be used in combination with \ref DISTANCE to implement variants of the
DISTANCE keyword that were present in PLUMED 1.3 and that allowed to compute
the distance of a point from a line defined by two other points, or the progression
along that line.
\plumedfile
# take center of atoms 1 to 10 as reference point 1
p1: CENTER ATOMS=1-10
# take center of atoms 11 to 20 as reference point 2
p2: CENTER ATOMS=11-20
# take center of atoms 21 to 30 as reference point 3
p3: CENTER ATOMS=21-30

# compute distances
d12: DISTANCE ATOMS=p1,p2
d13: DISTANCE ATOMS=p1,p3
d23: DISTANCE ATOMS=p2,p3

# compute progress variable of the projection of point p3
# along the vector joining p1 and p2
# notice that progress is measured from the middle point
onaxis: CUSTOM ARG=d13,d23,d12 FUNC=(0.5*(y^2-x^2)/z) PERIODIC=NO

# compute between point p3 and the vector joining p1 and p2
fromaxis: CUSTOM ARG=d13,d23,d12,onaxis VAR=x,y,z,o FUNC=(0.5*(y^2+x^2)-o^2-0.25*z^2) PERIODIC=NO

PRINT ARG=onaxis,fromaxis

\endplumedfile

Notice that these equations have been used to combine \ref RMSD
from different snapshots of a protein so as to define
progression (S) and distance (Z) variables \cite perez2015atp.


*/
//+ENDPLUMEDOC

typedef FunctionShortcut<Custom> CustomShortcut;
PLUMED_REGISTER_ACTION(CustomShortcut,"CUSTOM")
PLUMED_REGISTER_ACTION(CustomShortcut,"MATHEVAL")
typedef FunctionOfScalar<Custom> ScalarCustom;
PLUMED_REGISTER_ACTION(ScalarCustom,"CUSTOM_SCALAR")
PLUMED_REGISTER_ACTION(ScalarCustom,"MATHEVAL_SCALAR")
typedef FunctionOfVector<Custom> VectorCustom;
PLUMED_REGISTER_ACTION(VectorCustom,"CUSTOM_VECTOR")
PLUMED_REGISTER_ACTION(VectorCustom,"MATHEVAL_VECTOR")

//+PLUMEDOC FUNCTION MATHEVAL
/*
An alias to the \ref CUSTOM function.

This alias is kept in order to maintain compatibility with previous PLUMED versions.
However, notice that as of PLUMED 2.5 the libmatheval library is not linked anymore,
and the \ref MATHEVAL function is implemented using the Lepton library.

\par Examples

Just replace \ref CUSTOM with \ref MATHEVAL.

\plumedfile
d: DISTANCE ATOMS=10,15
m: MATHEVAL ARG=d FUNC=0.5*step(0.5-x)+x*step(x-0.5) PERIODIC=NO
# check the function you are applying:
PRINT ARG=d,m FILE=checkme
RESTRAINT ARG=d AT=0.5 KAPPA=10.0
\endplumedfile
(see also \ref DISTANCE, \ref PRINT, and \ref RESTRAINT)

*/
//+ENDPLUMEDOC

void Custom::registerKeywords(Keywords& keys) {
  keys.use("PERIODIC");
  keys.add("compulsory","FUNC","the function you wish to evaluate");
  keys.add("optional","VAR","the names to give each of the arguments in the function.  If you have up to three arguments in your function you can use x, y and z to refer to them.  Otherwise you must use this flag to give your variables names.");
}

void Custom::read( ActionWithArguments* action ) {
  // Read in the variables
  std::vector<std::string> var; parseVector(action,"VAR",var); parse(action,"FUNC",func);
  if(var.size()==0) {
    var.resize(action->getNumberOfArguments());
    if(var.size()>3) action->error("Using more than 3 arguments you should explicitly write their names with VAR");
    if(var.size()>0) var[0]="x";
    if(var.size()>1) var[1]="y";
    if(var.size()>2) var[2]="z";
  }
  if(var.size()!=action->getNumberOfArguments()) action->error("Size of VAR array should be the same as number of arguments");
  // Check for operations that are not multiplication (this can probably be done much more cleverly)
  bool onlymultiplication = func.find("*")!=std::string::npos;
  // Find first bracket in expression
  if( func.find("(")!=std::string::npos ) {
     std::size_t br = func.find_first_of("("); std::string subexpr=func.substr(0,br); onlymultiplication = func.find("*")!=std::string::npos;
     if( subexpr.find("/")!=std::string::npos ) { std::size_t sl = func.find_first_of("/"); subexpr=subexpr.substr(0,sl); } 
     if( subexpr.find("+")!=std::string::npos || subexpr.find("-")!=std::string::npos ) onlymultiplication=false;
     // Now work out which vars are in multiplication
     if( onlymultiplication ) {
         for(unsigned i=0;i<var.size();++i) {
             if( subexpr.find(var[i])!=std::string::npos && 
                 action->getPntrToArgument(i)->isDerivativeZeroWhenValueIsZero() ) check_multiplication_vars.push_back(i);
         }
     }
  } else if( func.find("/")!=std::string::npos ) {
      onlymultiplication=true; if( func.find("+")!=std::string::npos || func.find("-")!=std::string::npos ) onlymultiplication=false;
      if( onlymultiplication ) {
         std::size_t br = func.find_first_of("/"); std::string subexpr=func.substr(0,br); 
         for(unsigned i=0;i<var.size();++i) {
             if( subexpr.find(var[i])!=std::string::npos &&
                 action->getPntrToArgument(i)->isDerivativeZeroWhenValueIsZero() ) check_multiplication_vars.push_back(i);
         }
      }    
  } else if( func.find("+")!=std::string::npos || func.find("-")!=std::string::npos ) {
      onlymultiplication=false;
  } else {
      for(unsigned i=0;i<var.size();++i) {
          if( action->getPntrToArgument(i)->isDerivativeZeroWhenValueIsZero() ) check_multiplication_vars.push_back(i);
      }
  }
  if( check_multiplication_vars.size()>0 ) {
      action->log.printf("  optimizing implementation as function only involves multiplication \n");
  }

  action->log.printf("  with function : %s\n",func.c_str());
  action->log.printf("  with variables :");
  for(unsigned i=0; i<var.size(); i++) action->log.printf(" %s",var[i].c_str());
  action->log.printf("\n"); function.set( func, var, action );
}

std::string Custom::getGraphInfo( const std::string& name ) const {
  return FunctionTemplateBase::getGraphInfo( name ) + + "\n" + "FUNC=" + func;
}

bool Custom::getDerivativeZeroIfValueIsZero() const {
  return check_multiplication_vars.size()>0;
}

std::vector<Value*> Custom::getArgumentsToCheck( const std::vector<Value*>& args ) {
  std::vector<Value*> fargs( check_multiplication_vars.size() ); 
  for(unsigned i=0;i<check_multiplication_vars.size();++i) fargs[i] = args[check_multiplication_vars[i]];
  return fargs;
}

void Custom::calc( const ActionWithArguments* action, const std::vector<double>& args, std::vector<double>& vals, Matrix<double>& derivatives ) const {
  if( args.size()>1 ) {
      bool allzero;
      if( check_multiplication_vars.size()>0 ) {
          allzero=false;
          for(unsigned i=0; i<check_multiplication_vars.size(); ++i) {
            if( fabs(args[check_multiplication_vars[i]])<epsilon ) { allzero=true; break; }
          } 
      } else {
          allzero=(fabs(args[0])<epsilon);
          for(unsigned i=1; i<args.size(); ++i) {
            if( fabs(args[i])>epsilon ) { allzero=false; break; }
          }
      }
      if( allzero ) {
          vals[0]=0; for(unsigned i=0; i<args.size(); i++) derivatives(0,i) = 0.0;
          return;
      }
  }
  vals[0] = function.evaluate( args );
  if( !noderiv ) {
      for(unsigned i=0; i<args.size(); i++) derivatives(0,i) = function.evaluateDeriv( i, args );
  } 
}

}
}

<|MERGE_RESOLUTION|>--- conflicted
+++ resolved
@@ -19,19 +19,13 @@
    You should have received a copy of the GNU Lesser General Public License
    along with plumed.  If not, see <http://www.gnu.org/licenses/>.
 +++++++++++++++++++++++++++++++++++++++++++++++++++++++++++++++++++++++++ */
-<<<<<<< HEAD
 #include "Custom.h"
-#include "ActionRegister.h"
+#include "core/ActionRegister.h"
 #include "FunctionShortcut.h"
 #include "FunctionOfScalar.h"
 #include "FunctionOfVector.h"
 #include "tools/OpenMP.h"
 #include "tools/LeptonCall.h"
-=======
-#include "core/ActionRegister.h"
-#include "Function.h"
-#include "lepton/Lepton.h"
->>>>>>> 58d66d7f
 
 namespace PLMD {
 namespace function {
