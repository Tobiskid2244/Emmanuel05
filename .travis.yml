language: cpp
env:
# list of configurations to be attempted:
<<<<<<< HEAD
# clang
  - PLUMED_CC=clang PLUMED_CXX=clang++ 
# GNU + doc
  - PLUMED_CC=gcc   PLUMED_CXX=g++ 
# MPI + doc
  - PLUMED_CC=mpicc PLUMED_CXX=mpic++ MAKEDOC=yes
# clang
=======
# MPI + doc
# this is the "master" one, it is going to update the manual if log contains [makedoc]
  - PLUMED_CC=mpicc PLUMED_CXX=mpic++ MAKEDOC=yes ALMOST=yes
# the following two are with debug flags, including bound check
# I think clang does not support debug-glibcxx, so I skip it here
  - PLUMED_CC=gcc   PLUMED_CXX=g++    CONFIG_FLAGS="--enable-debug --enable-debug-glibcxx"
  - PLUMED_CC=mpicc PLUMED_CXX=mpic++ CONFIG_FLAGS="--enable-debug --enable-debug-glibcxx"
# then I try serial compilers
  - PLUMED_CC=clang PLUMED_CXX=clang++
  - PLUMED_CC=gcc   PLUMED_CXX=g++
# then check with different optimization flags
>>>>>>> 5a854736
  - PLUMED_CC=clang PLUMED_CXX=clang++ PLUMED_CXXFLAGS=-O3 LAPACK=yes
  - PLUMED_CC=gcc   PLUMED_CXX=g++     PLUMED_CXXFLAGS=-O3 LAPACK=yes
  - PLUMED_CC=mpicc PLUMED_CXX=mpic++  PLUMED_CXXFLAGS=-O3 LAPACK=yes
# Possible additional variables:
#   VALGRIND=yes to make valgrind tests, only when log contains string [valgrind]
install:
# build the manual, only if log contains string [makedoc]
  - export PLUMED_NUM_THREADS=2
  - ./.travis.check.log makedoc  || MAKEDOC=no
  - ./.travis.check.log valgrind || VALGRIND=no
  - ./.travis.check.log almost   || ALMOST=no
# install some package - these are fast, we install them anyway
  - sudo apt-get update -qq
  - sudo apt-get install -y libmatheval-dev
# this is not needed (will be used in 2.2)
  - ./.travis.install.xdrfile
  - LIBRARY_PATH="$LIBRARY_PATH:/usr/local/lib"
  - LD_LIBRARY_PATH="$LD_LIBRARY_PATH:/usr/local/lib"
# installation of these packages takes a lot of time
# we do it only when needed
  - test "$PLUMED_CXX" == "mpic++" && sudo apt-get install -y libopenmpi1.5-dev openmpi1.5-bin || true
  - test "$MAKEDOC" == yes && sudo apt-get install -y graphviz            || true
# doxygen from its repository (apt-get gets an old version)
#  - test "$MAKEDOC" == yes && ./.travis.install.doxygen                   || true
# it seems that here we can get precompiled doxygen and latex
  - test "$MAKEDOC" == yes && sudo apt-add-repository -y ppa:libreoffice/ppa || true
  - test "$MAKEDOC" == yes && sudo apt-get update -qq                     || true
  - test "$MAKEDOC" == yes && sudo apt-get install -y doxygen doxygen-latex || true
  - test "$VALGRIND" == yes && sudo apt-get install -y valgrind           || true
  - test "$LAPACK" == yes  && sudo apt-get install libatlas-base-dev      || true
  - test "$ALMOST" == yes && ./.travis.install.almost                     || true
  - test "$ALMOST" == yes && ENALMOST="--enable-almost"                 || true
  - test "$ALMOST" == yes && PLUMED_CPPFLAGS="$INCLUDE -I/usr/local/include -I/usr/local/include/almost"  || true
# moreover, we hardcode path to dynamic library, required for xdrfile to link properly
# I do it only when LD_LIBRARY_PATH is non blank, since otherwise clang gives problems
  - test -n "$LD_LIBRARY_PATH" && PLUMED_LDFLAGS="-Wl,-rpath,$LD_LIBRARY_PATH" || true
script:
# we set all the optional modules on
  - touch src/crystallization.on src/manyrestraints.on
# we have to pass the full path since on travis machines sudo does not have compilers in the path
  - ./configure CXX=$(which $PLUMED_CXX) CC=$(which $PLUMED_CC) CXXFLAGS="$PLUMED_CXXFLAGS" LDFLAGS="$PLUMED_LDFLAGS" CPPFLAGS="$PLUMED_CPPFLAGS" $ENALMOST $CONFIG_FLAGS --enable-openmp
  - make -j 2
# we install plumed so that it is in the path
  - sudo make install
  - test "$VALGRIND" == yes && OPT=valgrind || OPT=""
  - make -C regtest $OPT
  - test "$MAKEDOC" == yes && make -C regtest copytodoc || true
  - test "$MAKEDOC" == yes && make doc >/dev/null || true
  - make -C regtest checkfail
after_success:
  - test "$MAKEDOC" == yes && ./.travis.pushdoc<|MERGE_RESOLUTION|>--- conflicted
+++ resolved
@@ -1,15 +1,6 @@
 language: cpp
 env:
 # list of configurations to be attempted:
-<<<<<<< HEAD
-# clang
-  - PLUMED_CC=clang PLUMED_CXX=clang++ 
-# GNU + doc
-  - PLUMED_CC=gcc   PLUMED_CXX=g++ 
-# MPI + doc
-  - PLUMED_CC=mpicc PLUMED_CXX=mpic++ MAKEDOC=yes
-# clang
-=======
 # MPI + doc
 # this is the "master" one, it is going to update the manual if log contains [makedoc]
   - PLUMED_CC=mpicc PLUMED_CXX=mpic++ MAKEDOC=yes ALMOST=yes
@@ -21,7 +12,6 @@
   - PLUMED_CC=clang PLUMED_CXX=clang++
   - PLUMED_CC=gcc   PLUMED_CXX=g++
 # then check with different optimization flags
->>>>>>> 5a854736
   - PLUMED_CC=clang PLUMED_CXX=clang++ PLUMED_CXXFLAGS=-O3 LAPACK=yes
   - PLUMED_CC=gcc   PLUMED_CXX=g++     PLUMED_CXXFLAGS=-O3 LAPACK=yes
   - PLUMED_CC=mpicc PLUMED_CXX=mpic++  PLUMED_CXXFLAGS=-O3 LAPACK=yes
