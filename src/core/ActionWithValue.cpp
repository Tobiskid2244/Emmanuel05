/* +++++++++++++++++++++++++++++++++++++++++++++++++++++++++++++++++++++++++
   Copyright (c) 2011-2020 The plumed team
   (see the PEOPLE file at the root of the distribution for a list of names)

   See http://www.plumed.org for more information.

   This file is part of plumed, version 2.

   plumed is free software: you can redistribute it and/or modify
   it under the terms of the GNU Lesser General Public License as published by
   the Free Software Foundation, either version 3 of the License, or
   (at your option) any later version.

   plumed is distributed in the hope that it will be useful,
   but WITHOUT ANY WARRANTY; without even the implied warranty of
   MERCHANTABILITY or FITNESS FOR A PARTICULAR PURPOSE.  See the
   GNU Lesser General Public License for more details.

   You should have received a copy of the GNU Lesser General Public License
   along with plumed.  If not, see <http://www.gnu.org/licenses/>.
+++++++++++++++++++++++++++++++++++++++++++++++++++++++++++++++++++++++++ */
#include "ActionWithValue.h"
#include "ActionWithArguments.h"
#include "ActionAtomistic.h"
#include "ActionWithVirtualAtom.h"
#include "PlumedMain.h"
#include "ActionSet.h"
#include "ActionRegister.h"
#include "tools/Stopwatch.h"
#include "tools/Exception.h"
#include "tools/OpenMP.h"

namespace PLMD {

void ActionWithValue::registerKeywords(Keywords& keys) {
  keys.setComponentsIntroduction("By default the value of the calculated quantity can be referenced elsewhere in the "
                                 "input file by using the label of the action.  Alternatively this Action can be used "
                                 "to calculate the following quantities by employing the keywords listed "
                                 "below.  These quantities can be referenced elsewhere in the input by using this Action's "
                                 "label followed by a dot and the name of the quantity required from the list below.");
  keys.addFlag("NUMERICAL_DERIVATIVES", false, "calculate the derivatives for these quantities numerically");
  keys.addFlag("SERIAL",false,"do the calculation in serial.  Do not parallelize");
  keys.addFlag("TIMINGS",false,"output information on the timings of the various parts of the calculation");
}

void ActionWithValue::noAnalyticalDerivatives(Keywords& keys) {
  keys.remove("NUMERICAL_DERIVATIVES");
  keys.addFlag("NUMERICAL_DERIVATIVES",true,"analytical derivatives are not implemented for this keyword so numerical derivatives are always used");
}

void ActionWithValue::componentsAreNotOptional(Keywords& keys) {
  keys.setComponentsIntroduction("By default this Action calculates the following quantities. These quantities can "
                                 "be referenced elsewhere in the input by using this Action's label followed by a "
                                 "dot and the name of the quantity required from the list below.");
}

void ActionWithValue::useCustomisableComponents(Keywords& keys) {
  keys.setComponentsIntroduction("The names of the components in this action can be customized by the user in the "
                                 "actions input file.  However, in addition to the components that can be customized the "
                                 "following quantities will always be output");
}

ActionWithValue::ActionWithValue(const ActionOptions&ao):
  Action(ao),
  noderiv(true),
  numericalDerivatives(false),
  no_openmp(plumed.getMDEngine()=="plumed"),
  serial(false),
  timers(false),
  nactive_tasks(0),
  thisAsActionWithArguments(NULL),
  thisAsActionWithVatom(NULL),
  action_to_do_before(NULL),
  action_to_do_after(NULL),
  atom_action_to_do_after(NULL)
{
  if( keywords.exists("NUMERICAL_DERIVATIVES") ) parseFlag("NUMERICAL_DERIVATIVES",numericalDerivatives);
  if(numericalDerivatives) log.printf("  using numerical derivatives\n");
  if( keywords.exists("SERIAL") ) parseFlag("SERIAL",serial);
  else serial=true;
  if( keywords.exists("TIMINGS") ) {
    parseFlag("TIMINGS",timers);
    if( timers ) { stopwatch.start(); stopwatch.pause(); }
  }
}

ActionWithValue::~ActionWithValue() {
  stopwatch.start(); stopwatch.stop();
  if(timers) {
    stopwatch.start(); stopwatch.stop();
    log.printf("timings for action %s with label %s \n", getName().c_str(), getLabel().c_str() );
    log<<stopwatch;
  }
}

ActionWithValue* ActionWithValue::getActionThatCalculates() {
  // Return this if we have no dependencies
  if( !action_to_do_before ) return this;
  // Recursively go through actiosn before
  return action_to_do_before->getActionThatCalculates();
}

void ActionWithValue::getAllActionLabelsInChain( std::vector<std::string>& mylabels ) const {
  bool found = false ;
  for(unsigned i=0; i<mylabels.size(); ++i) {
    if( getLabel()==mylabels[i] ) { found=true; }
  }
  if( !found ) mylabels.push_back( getLabel() );
  if( action_to_do_after ) action_to_do_after->getAllActionLabelsInChain( mylabels );
}

void ActionWithValue::getAllActionsRequired( std::vector<const ActionWithValue*>& allvals ) const {
  const ActionWithArguments* aa = dynamic_cast<const ActionWithArguments*>( this );
  if( !aa ) {
      bool found = false;
      for(unsigned k=0;k<allvals.size();++k) {
          if( allvals[k]==this ) { found=true; break; }
      }
      if( !found ) allvals.push_back( this );
  } else {
     for(unsigned j=0;j<aa->getNumberOfArguments();++j) {
        ((aa->getPntrToArgument(j))->getPntrToAction())->getAllActionsRequired( allvals );
        bool found = false;
        for(unsigned k=0;k<allvals.size();++k) {
            if( allvals[k]==(aa->getPntrToArgument(j))->getPntrToAction() ) { found=true; break; }
        }
        if( !found ) allvals.push_back( (aa->getPntrToArgument(j))->getPntrToAction() );
     }
  }
}

bool ActionWithValue::addActionToChain( const std::vector<std::string>& alabels, ActionWithValue* act ) {
  if( action_to_do_after ) { bool state=action_to_do_after->addActionToChain( alabels, act ); return state; }

  // Check action is not already in chain
  std::vector<std::string> mylabels; getActionThatCalculates()->getAllActionLabelsInChain( mylabels );
  for(unsigned i=0; i<mylabels.size(); ++i) {
    if( act->getLabel()==mylabels[i] ) return true;
  }

  // Check that everything that is required has been calculated
  for(unsigned i=0; i<alabels.size(); ++i) {
    bool found=false;
    for(unsigned j=0; j<mylabels.size(); ++j) {
      if( alabels[i]==mylabels[j] ) { found=true; break; }
    }
    if( !found ) {
      ActionWithValue* av=plumed.getActionSet().selectWithLabel<ActionWithValue*>( alabels[i] );
      bool storingall=true;
      for(unsigned j=0; j<av->getNumberOfComponents(); ++j) {
        if( !(av->getPntrToOutput(j))->storedata ) storingall=false;
      }
      if( !storingall ) return false;
    }
  }
  // This checks that there is nothing that will cause problems in the chain
  mylabels.resize(0); getActionThatCalculates()->getAllActionLabelsInChain( mylabels );
  for(unsigned i=0;i<mylabels.size();++i) {
      ActionWithValue* av1=plumed.getActionSet().selectWithLabel<ActionWithValue*>( mylabels[i] ); 
      for(unsigned j=0;j<i;++j) {
          ActionWithValue* av2=plumed.getActionSet().selectWithLabel<ActionWithValue*>( mylabels[j] );
          if( !av1->canBeAfterInChain( av2 ) ) error("must calculate " + mylabels[j] + " before " + mylabels[i] );
      }
  }
  action_to_do_after=act; 
  atom_action_to_do_after=dynamic_cast<ActionAtomistic*>( action_to_do_after ); 
  act->action_to_do_before=this;
  return true;
}

void ActionWithValue::clearInputForces() {
  for(unsigned i=0; i<values.size(); i++) values[i]->clearInputForce();
}

void ActionWithValue::clearDerivatives( const bool& force ) {
  // This ensures we do not clear derivatives calculated in a chain until the next time the first
  // action in the chain is called
  if( !force && action_to_do_before ) return ;
  unsigned nt = OpenMP::getNumThreads();
  #pragma omp parallel num_threads(nt)
  {
    #pragma omp for
    for(unsigned i=0; i<values.size(); i++) values[i]->clearDerivatives();
  }
  if( action_to_do_after ) action_to_do_after->clearDerivatives( true );
}

// -- These are the routine for copying the value pointers to other classes -- //

bool ActionWithValue::exists( const std::string& name ) const {
  for(unsigned i=0; i<values.size(); ++i) {
    if (values[i]->name==name) return true;
  }
  return false;
}

Value* ActionWithValue::copyOutput( const std::string& name ) const {
  for(unsigned i=0; i<values.size(); ++i) {
    if (values[i]->name==name) return values[i].get();
  }
  plumed_merror("there is no pointer with name " + name);
  return NULL;
}

Value* ActionWithValue::copyOutput( const unsigned& n ) const {
  plumed_massert(n<values.size(),"you have requested a pointer that is out of bounds");
  return values[n].get();
}

// -- HERE WE HAVE THE STUFF FOR THE DEFAULT VALUE -- //

void ActionWithValue::addValue( const std::vector<unsigned>& shape ) {
  plumed_massert(values.empty(),"You have already added the default value for this action");
<<<<<<< HEAD
  values.emplace_back(new Value(this,getLabel(), false, shape ) );
=======
  values.emplace_back(Tools::make_unique<Value>(this,getLabel(), false ) );
>>>>>>> c03db3e5
}

void ActionWithValue::addValueWithDerivatives( const std::vector<unsigned>& shape ) {
  plumed_massert(values.empty(),"You have already added the default value for this action");
<<<<<<< HEAD
  values.emplace_back(new Value(this,getLabel(), true, shape ) );
=======
  values.emplace_back(Tools::make_unique<Value>(this,getLabel(), true ) );
>>>>>>> c03db3e5
}

void ActionWithValue::setNotPeriodic() {
  plumed_massert(values.size()==1,"The number of components is not equal to one");
  plumed_massert(values[0]->name==getLabel(), "The value you are trying to set is not the default");
  values[0]->min=0; values[0]->max=0;
  values[0]->setupPeriodicity();
}

void ActionWithValue::setPeriodic( const std::string& min, const std::string& max ) {
  plumed_massert(values.size()==1,"The number of components is not equal to one");
  plumed_massert(values[0]->name==getLabel(), "The value you are trying to set is not the default");
  values[0]->setDomain( min, max );
}

Value* ActionWithValue::getPntrToValue() {
  plumed_dbg_massert(values.size()==1,"The number of components is not equal to one");
  plumed_dbg_massert(values[0]->name==getLabel(), "The value you are trying to retrieve is not the default");
  return values[0].get();
}

// -- HERE WE HAVE THE STUFF FOR NAMED VALUES / COMPONENTS -- //

void ActionWithValue::addComponent( const std::string& name, const std::vector<unsigned>& shape ) {
  if( !keywords.outputComponentExists(name,true) ) {
    plumed_merror("a description of component " + name + " has not been added to the manual. Components should be registered like keywords in "
                  "registerKeywords as described in the developer docs.");
  }
  std::string thename; thename=getLabel() + "." + name;
  for(unsigned i=0; i<values.size(); ++i) {
    if( !allowComponentsAndValue() ) plumed_massert(values[i]->name!=getLabel(),"Cannot mix single values with components");
    plumed_massert(values[i]->name!=thename,"there is already a value with this name: "+thename);
    plumed_massert(values[i]->name!=thename&&name!="bias","Since PLUMED 2.3 the component 'bias' is automatically added to all biases by the general constructor!\n"
                   "Remove the line addComponent(\"bias\") from your bias.");
  }
<<<<<<< HEAD
  values.emplace_back(new Value(this,thename, false, shape ) );
=======
  values.emplace_back(Tools::make_unique<Value>(this,thename, false ) );
>>>>>>> c03db3e5
  std::string msg="  added component to this action:  "+thename+" \n";
  log.printf(msg.c_str());
}

void ActionWithValue::addComponentWithDerivatives( const std::string& name, const std::vector<unsigned>& shape ) {
  if( !keywords.outputComponentExists(name,true) ) {
    plumed_merror("a description of component " + name + " has not been added to the manual. Components should be registered like keywords in "
                  "registerKeywords as described in the developer doc.");
  }
  std::string thename; thename=getLabel() + "." + name;
  for(unsigned i=0; i<values.size(); ++i) {
    plumed_massert(values[i]->name!=getLabel(),"Cannot mix single values with components");
    plumed_massert(values[i]->name!=thename,"there is already a value with this name: "+thename);
    plumed_massert(values[i]->name!=thename&&name!="bias","Since PLUMED 2.3 the component 'bias' is automatically added to all biases by the general constructor!\n"
                   "Remove the line addComponentWithDerivatives(\"bias\") from your bias.");
  }
<<<<<<< HEAD
  values.emplace_back(new Value(this,thename, true, shape ) );
=======
  values.emplace_back(Tools::make_unique<Value>(this,thename, true ) );
>>>>>>> c03db3e5
  std::string msg="  added component to this action:  "+thename+" \n";
  log.printf(msg.c_str());
}

int ActionWithValue::getComponent( const std::string& name ) const {
  if( !allowComponentsAndValue() ) plumed_massert( !exists( getLabel() ), "You should not be calling this routine if you are using a value");
  std::string thename; thename=getLabel() + "." + name;
  for(unsigned i=0; i<values.size(); ++i) {
    if (values[i]->name==thename) return i;
  }
  plumed_merror("there is no component with name " + name);
  return -1;
}

std::string ActionWithValue::getComponentsList( ) const {
  std::string complist;
  for(unsigned i=0; i<values.size(); ++i) {
    complist+=values[i]->name+" ";
  }
  return complist;
}

std::vector<std::string> ActionWithValue::getComponentsVector( ) const {
  std::vector<std::string> complist;
  for(unsigned i=0; i<values.size(); ++i) {
    complist.push_back(values[i]->name);
  }
  return complist;
}

void ActionWithValue::componentIsNotPeriodic( const std::string& name ) {
  int kk=getComponent(name);
  values[kk]->min=0; values[kk]->max=0;
  values[kk]->setupPeriodicity();
}

void ActionWithValue::componentIsPeriodic( const std::string& name, const std::string& min, const std::string& max ) {
  int kk=getComponent(name);
  values[kk]->setDomain(min,max);
}

void ActionWithValue::setGradientsIfNeeded() {
  if(isOptionOn("GRADIENTS")) {
    for(unsigned i=0; i<values.size(); i++) values[i]->setGradients();
  }
}

void ActionWithValue::turnOnDerivatives() {
  // Turn on the derivatives in all actions on which we are dependent
  for(const auto & p : getDependencies() ) {
    ActionWithValue* vv=dynamic_cast<ActionWithValue*>(p);
    if(vv) vv->turnOnDerivatives();
  }
  // Turn on the derivatives
  noderiv=false;
  // Resize the derivatives
  for(unsigned i=0; i<values.size(); ++i) values[i]->resizeDerivatives( getNumberOfDerivatives() );
}

Value* ActionWithValue::getPntrToOutput( const unsigned& ind ) const {
  plumed_dbg_massert(ind<values.size(),"you have requested a pointer that is out of bounds");
  return values[ind].get();
}

Value* ActionWithValue::getPntrToComponent( const std::string& name ) {
  int kk=getComponent(name);
  return values[kk].get();
}

Value* ActionWithValue::getPntrToComponent( int n ) {
  plumed_dbg_massert(n<values.size(),"you have requested a pointer that is out of bounds");
  return values[n].get();
}

unsigned ActionWithValue::getGridArgumentIndex( const ActionWithArguments* aa ) const { 
  unsigned ng=0; 
  for(unsigned i=0;i<aa->getNumberOfArguments();++i) {
      Value* myarg = aa->getPntrToArgument(i); if( myarg->getRank()==0 ) continue;
      if( myarg->hasDerivatives() || myarg->isTimeSeries() ) ng=i;
  }
  return ng;
}

void ActionWithValue::getInfoForGridHeader( std::string& gtype, std::vector<std::string>& argn, std::vector<std::string>& min,
                                            std::vector<std::string>& max, std::vector<unsigned>& nbin,
                                            std::vector<double>& spacing, std::vector<bool>& pbc, const bool& dumpcube ) const {
  const ActionWithArguments* aa = dynamic_cast<const ActionWithArguments*>( this );
  if( aa ) {
    unsigned ng = getGridArgumentIndex(aa);
    ((aa->getPntrToArgument(ng))->getPntrToAction())->getInfoForGridHeader( gtype, argn, min, max, nbin, spacing, pbc, dumpcube );
    return;
  }
  plumed_merror( "problem in getting grid data for " + getLabel() );
}

void ActionWithValue::getGridPointIndicesAndCoordinates( const unsigned& ind, std::vector<unsigned>& indices, std::vector<double>& coords ) const { 
  const ActionWithArguments* aa = dynamic_cast<const ActionWithArguments*>( this );
  if( aa ) {
    unsigned ng = getGridArgumentIndex(aa); 
    ((aa->getPntrToArgument(ng))->getPntrToAction())->getGridPointIndicesAndCoordinates( ind, indices, coords );
    return;
  }
  plumed_merror("problem in getting grid data for " + getLabel() ); 
}

void ActionWithValue::getGridPointAsCoordinate( const unsigned& ind, const bool& setlength, std::vector<double>& coords ) const { 
  const ActionWithArguments* aa = dynamic_cast<const ActionWithArguments*>( this );
  if( aa ) {
    unsigned ng = getGridArgumentIndex(aa);
    ((aa->getPntrToArgument(ng))->getPntrToAction())->getGridPointAsCoordinate( ind, false, coords );
    if( coords.size()==(getPntrToOutput(0)->getRank()+1) ) coords[getPntrToOutput(0)->getRank()] = getPntrToOutput(0)->get(ind);
    else if( setlength ) { double val=getPntrToOutput(0)->get(ind); for(unsigned i=0; i<coords.size(); ++i) coords[i] = val*coords[i]; }
    return;
  }
  plumed_merror("problem in getting grid data for " + getLabel() ); 
}

void ActionWithValue::interpretDataLabel( const std::string& mystr, Action* myuser, unsigned& nargs, std::vector<Value*>& args ) {
  // Check for streams
  unsigned nstr=0; for(unsigned i=0; i<values.size(); ++i) { if( values[i]->getRank()>0 ) nstr++; }

  if( mystr=="" || mystr==getLabel() ) {
    // Retrieve value with name of action
    if( values[0]->name!=getLabel() ) myuser->error("action " + getLabel() + " does not have a value");
    // args.push_back( values[0] );
    values[0]->interpretDataRequest( myuser->getLabel(), nargs, args, "" );
  } else if( mystr==getLabel() + ".*" ) {
    for(unsigned i=0; i<values.size(); ++i ) values[i]->interpretDataRequest( myuser->getLabel(), nargs, args, "" );
  } else if( mystr.find(".")!=std::string::npos && exists( mystr ) ) {
    // Retrieve value with specific name
    copyOutput( mystr )->interpretDataRequest( myuser->getLabel(), nargs, args, "" );
  } else {
    std::size_t dot1 = mystr.find_first_of('.'); std::string thelab = mystr.substr(0,dot1);
    plumed_assert( thelab==getLabel() ); std::string rest = mystr.substr(dot1+1);
    if( values.size()==1 ) {
      plumed_assert( values[0]->getRank()>0 && values[0]->getName()==getLabel() );
      values[0]->interpretDataRequest( myuser->getLabel(), nargs, args, rest );
    } else {
      std::size_t dot2 = rest.find_first_of('.'); std::string thecomp = rest.substr(0,dot2);
      if( !exists( thelab + "." + thecomp ) ) myuser->error("could not find component with label " + thelab + "." + thecomp );
      getPntrToComponent( thecomp )->interpretDataRequest( myuser->getLabel(), nargs, args, rest.substr(dot2+1) );
    }
  }
}

void ActionWithValue::addTaskToList( const unsigned& taskCode ) {
  if( !thisAsActionWithArguments ) thisAsActionWithArguments = dynamic_cast<const ActionWithArguments*>( this );
  if( !thisAsActionWithVatom ) thisAsActionWithVatom=dynamic_cast<const ActionWithVirtualAtom*>( this );
  fullTaskList.push_back( taskCode ); taskFlags.push_back(0);
  plumed_assert( fullTaskList.size()==taskFlags.size() );
}

void ActionWithValue::selectActiveTasks( const std::vector<std::string>& actionLabelsInChain, bool& forceAllTasks,
                                         std::vector<std::string>& actionsThatSelectTasks, std::vector<unsigned>& tflags ) {
  buildCurrentTaskList( forceAllTasks, actionsThatSelectTasks, tflags );
  // Check which actions are using the values calculated by this action
  bool usedOutsideOfChain=false;
  for(unsigned i=0;i<values.size();++i) {
      for(const auto & p : values[i]->userdata) {
          // Check if the action is only being used within the chain
          bool inchain=false;
          for(unsigned j=0;j<actionLabelsInChain.size();++j) {
              if( p.first==actionLabelsInChain[j] ){ inchain=true; break; } 
          }
          // If the action we are using is not in the chain check if it is safe to deactivate some stuff 
          if( !inchain ) {
              ActionWithArguments* user=plumed.getActionSet().selectWithLabel<ActionWithArguments*>( p.first );
              if( user ) user->getTasksForParent( getLabel(), actionsThatSelectTasks, tflags ); 
              usedOutsideOfChain=true; 
          }
      }
  }
  // Now check if we can deactivate tasks with this action by checking if it is one of the actions that 
  // allows deactivated tasks
  if( usedOutsideOfChain ) {
      bool OKToDeactivate=false;
      for(unsigned i=0;i<actionsThatSelectTasks.size();++i) {
          if( getLabel()==actionsThatSelectTasks[i] ){ OKToDeactivate=true; break; }
      }
      if( !OKToDeactivate ) forceAllTasks=true;
  }
  // And now do stuff for the next action in the chain
  if( action_to_do_after ) {
      // Retrieve the atoms for tasks in the stream
      // ActionAtomistic* aa=dynamic_cast<ActionAtomistic*>( action_to_do_after ); 
      if( atom_action_to_do_after ) atom_action_to_do_after->retrieveAtoms();
      // And set up the task list for the next one
      action_to_do_after->selectActiveTasks( actionLabelsInChain, forceAllTasks, actionsThatSelectTasks, tflags );
  }
}

void ActionWithValue::prepareForTaskLoop( const unsigned& nactive, const std::vector<unsigned>& pTaskList ) {
  prepareForTasks( nactive, pTaskList ); 
  if( action_to_do_after ) action_to_do_after->prepareForTaskLoop( nactive, pTaskList );
}

unsigned ActionWithValue::setTaskFlags( std::vector<unsigned>& tflags, std::vector<unsigned>&  pTaskList, std::vector<unsigned>& pIndexList ) {
  if( actionsLabelsInChain.size()==0 ) getAllActionLabelsInChain( actionsLabelsInChain );
  std::vector<std::string> actionsThatSelectTasks; bool forceAllTasks=false;
  tflags.assign(tflags.size(),0); selectActiveTasks( actionsLabelsInChain, forceAllTasks, actionsThatSelectTasks, tflags );
  if( forceAllTasks || actionsThatSelectTasks.size()==0 ) tflags.assign(tflags.size(),1);
  // Now actually build the list of active tasks
  unsigned n_active = 0;
  for(unsigned i=0; i<fullTaskList.size(); ++i) {
    if( tflags[i]>0 ) n_active++;
  }
  // Now create the partial task list
  unsigned n=0; pTaskList.resize( n_active ); pIndexList.resize( n_active );
  for(unsigned i=0; i<fullTaskList.size(); ++i) {
    // Deactivate sets inactive tasks to number not equal to zero
    if( tflags[i]>0 ) { pTaskList[n] = fullTaskList[i]; pIndexList[n]=i; n++; } 
  }
  return n_active;
}

void ActionWithValue::runAllTasks() {
// Skip this if this is done elsewhere
  if( action_to_do_before ) return;

  unsigned stride=comm.Get_size();
  unsigned rank=comm.Get_rank();
  if(serial) { stride=1; rank=0; }

  // Get number of threads for OpenMP
  unsigned nt=OpenMP::getNumThreads();
  if( nt*stride*10>nactive_tasks ) nt=nactive_tasks/stride/10;
  if( nt==0 || no_openmp ) nt=1;

  // Determine if some tasks can be switched off
  nactive_tasks = setTaskFlags( taskFlags, partialTaskList, indexOfTaskInFullList );
  // Now do all preparations required to run all the tasks
  prepareForTaskLoop( nactive_tasks, partialTaskList );

  // Get the total number of streamed quantities that we need
  unsigned nquantities = 0, ncols=0, nmatrices=0;
  getNumberOfStreamedQuantities( nquantities, ncols, nmatrices );
  // This needs to be separate from StreamedQuntities as the above
  // has to be const in order to be called from rerunTask
  setupVirtualAtomStashes( nquantities );
  // Get size for buffer
  unsigned bufsize=0; getSizeOfBuffer( nactive_tasks, bufsize );
  if( buffer.size()!=bufsize ) buffer.resize( bufsize );
  // Clear buffer
  buffer.assign( buffer.size(), 0.0 );

  // Recover the number of derivatives we require
  unsigned nderivatives = 0; bool gridsInStream=checkForGrids();
  if( !noderiv || gridsInStream ) getNumberOfStreamedDerivatives( nderivatives );

  if(timers) stopwatch.start("2 Loop over tasks");
  #pragma omp parallel num_threads(nt)
  {
    std::vector<double> omp_buffer;
    if( nt>1 ) omp_buffer.resize( bufsize, 0.0 );
    MultiValue myvals( nquantities, nderivatives, ncols, nmatrices );
    myvals.clearAll();

    #pragma omp for nowait
    for(unsigned i=rank; i<nactive_tasks; i+=stride) {
      // Calculate the stuff in the loop for this action
      runTask( indexOfTaskInFullList[i], partialTaskList[i], myvals );

      // Now transfer the data to the actions that accumulate values from the calculated quantities
      if( nt>1 ) {
        gatherAccumulators( indexOfTaskInFullList[i], myvals, omp_buffer );
      } else {
        gatherAccumulators( indexOfTaskInFullList[i], myvals, buffer );
      }

      // Clear the value
      myvals.clearAll();
    }
    #pragma omp critical
    if(nt>1) for(unsigned i=0; i<bufsize; ++i) buffer[i]+=omp_buffer[i];
  }
  if(timers) stopwatch.stop("2 Loop over tasks");

  if(timers) stopwatch.start("3 MPI gather");
  // MPI Gather everything
  if( !serial && buffer.size()>0 ) comm.Sum( buffer );
  // Update the elements that are makign contributions to the sum here
  // this causes problems if we do it in prepare
  if(timers) stopwatch.stop("3 MPI gather");

  if(timers) stopwatch.start("4 Finishing computations");
  finishComputations( buffer );
  if(timers) stopwatch.stop("4 Finishing computations");
}

bool ActionWithValue::checkForGrids() const {
  for(unsigned i=0; i<values.size(); ++i) {
    if( values[i]->getRank()>0 && values[i]->hasDerivatives() ) return true;
  }
  if( action_to_do_after ) return action_to_do_after->checkForGrids();
  return false;
}

void ActionWithValue::getNumberOfStreamedDerivatives( unsigned& nderivatives ) const {
  unsigned nnd=0;
  if( !noderiv ) {
    nnd = getNumberOfDerivatives();
  } else {
    for(unsigned i=0; i<values.size(); ++i) {
      if( values[i]->getRank()>0 && values[i]->hasDerivatives() ) { nnd = getNumberOfDerivatives(); break; }
    }
  }
  if( nnd>nderivatives ) nderivatives = nnd;
  if( action_to_do_after ) action_to_do_after->getNumberOfStreamedDerivatives( nderivatives );
}

void ActionWithValue::setupVirtualAtomStashes( unsigned& nquants ) {
  ActionWithVirtualAtom* av = dynamic_cast<ActionWithVirtualAtom*>( this );
  if( av ) av->setStashIndices( nquants );
  if( action_to_do_after ) action_to_do_after->setupVirtualAtomStashes( nquants );
}

void ActionWithValue::getNumberOfStreamedQuantities( unsigned& nquants, unsigned& ncols, unsigned& nmat ) const {
  // const ActionWithArguments* aa = dynamic_cast<const ActionWithArguments*>( this );
  if( thisAsActionWithArguments ) thisAsActionWithArguments->getNumberOfStashedInputArguments( nquants );

  for(unsigned i=0; i<values.size(); ++i) {
    if( values[i]->getRank()==2 && !values[i]->hasDerivatives() ) {
      if( values[i]->getShape()[1]>ncols ) { ncols = values[i]->getShape()[1]; }
      values[i]->matpos=nmat; nmat++;
      // Matrices store is reshaped every step as we do a sparse storage of data to minimise memory requirements
      if( values[i]->storedata ) values[i]->reshapeMatrixStore();
    } else if( values[i]->getRank()==1 && values[i]->columnsums ) {
      values[i]->matpos=nmat; nmat++;
    }
    values[i]->streampos=nquants; nquants++;
  }
  if( action_to_do_after ) action_to_do_after->getNumberOfStreamedQuantities( nquants, ncols, nmat );
}

void ActionWithValue::getSizeOfBuffer( const unsigned& nactive_tasks, unsigned& bufsize ) {
  for(unsigned i=0; i<values.size(); ++i) {
    values[i]->bufstart=bufsize; bufsize += values[i]->data.size();
  }
  if( action_to_do_after ) action_to_do_after->getSizeOfBuffer( nactive_tasks, bufsize );
}

void ActionWithValue::runTask( const std::string& controller, const unsigned& task_index, const unsigned& current, const unsigned colno, MultiValue& myvals ) const {
  // Do matrix element task
  bool wasperformed=false; myvals.setTaskIndex(task_index); myvals.setSecondTaskIndex( colno );
  if( isActive() ) wasperformed=performTask( controller, current, colno, myvals );
  // const ActionWithArguments* aa = dynamic_cast<const ActionWithArguments*>( this );
  if( thisAsActionWithArguments ) {
    if( actionInChain() ) {
      // Now check if the task takes a matrix as input - if it does do it
      bool do_this_task = ((thisAsActionWithArguments->getPntrToArgument(0))->getRank()==2 && !(thisAsActionWithArguments->getPntrToArgument(0))->hasDerivatives() );
#ifdef DNDEBUG
      if( do_this_task ) {
        for(unsigned i=1; i<thisAsActionWithArguments->getNumberOfArguments(); ++i) {
          plumed_dbg_assert( (thisAsActionWithArguments->getPntrToArgument(i))->getRank()==2 && !(thisAsActionWithArguments->getPntrToArgument(0))->hasDerivatives() );
        }
      }
#endif
      if( do_this_task && isActive() ) { myvals.vector_call=false; myvals.setTaskIndex(task_index); performTask( current, myvals ); }
    }
  }

  // Check if we need to store stuff
  bool matrix=wasperformed;
  for(unsigned i=0; i<values.size(); ++i) {
    if( values[i]->getRank()!=2 || values[i]->hasDerivatives() ) { matrix=false; break; }
  }
  if( matrix ) {
    unsigned col_stash_index = colno; if( colno>=getFullNumberOfTasks() ) col_stash_index = colno - getFullNumberOfTasks();
    for(unsigned i=0; i<values.size(); ++i) {
      unsigned matindex = values[i]->getPositionInMatrixStash();;
      if( values[i]->hasForce ) {
        unsigned sind = values[i]->streampos, find = col_stash_index;
        if( values[i]->getNumberOfColumns()<values[i]->shape[1] ) find=myvals.getNumberOfStashedMatrixElements(matindex);
        double fforce = values[i]->getForce( myvals.getTaskIndex()*getNumberOfColumns() + find );
        for(unsigned j=0; j<myvals.getNumberActive(sind); ++j) {
          unsigned kindex = myvals.getActiveIndex(sind,j); myvals.addMatrixForce( matindex, kindex, fforce*myvals.getDerivative(sind,kindex ) );
        }
      } 
      if( values[i]->storedata ) myvals.stashMatrixElement( matindex, col_stash_index, myvals.get( values[i]->getPositionInStream() ) );
    }
  }

  // Now continue on with the stream
  if( action_to_do_after ) action_to_do_after->runTask( controller, task_index, current, colno, myvals );
}

void ActionWithValue::runTask( const unsigned& task_index, const unsigned& current, MultiValue& myvals ) const {
  if( isActive() ) {
    myvals.setTaskIndex(task_index); myvals.vector_call=true; performTask( current, myvals );
  }
  if( action_to_do_after ) action_to_do_after->runTask( task_index, current, myvals );
}

void ActionWithValue::clearMatrixElements( MultiValue& myvals ) const {
  if( isActive() ) {
    for(unsigned i=0; i<values.size(); ++i) {
      if( values[i]->getRank()==2 && !values[i]->hasDerivatives() ) myvals.clear( values[i]->getPositionInStream() );
    }
  }
  if( action_to_do_after ) action_to_do_after->clearMatrixElements( myvals );
}

void ActionWithValue::rerunTask( const unsigned& task_index, MultiValue& myvals ) const {
  if( !action_to_do_before ) {
    unsigned ncol=0, nmat=0, nquantities = 0; getNumberOfStreamedQuantities( nquantities, ncol, nmat );
    unsigned nderivatives = 0; getNumberOfStreamedDerivatives( nderivatives );
    if( myvals.getNumberOfValues()!=nquantities || myvals.getNumberOfDerivatives()!=nderivatives ) myvals.resize( nquantities, nderivatives, ncol, nmat );
    runTask( task_index, fullTaskList[task_index], myvals ); return;
  }
  action_to_do_before->rerunTask( task_index, myvals );

}

void ActionWithValue::gatherStoredValue( const unsigned& valindex, const unsigned& code, const MultiValue& myvals,
                                         const unsigned& bufstart, std::vector<double>& buffer ) const {
  plumed_dbg_assert( !values[valindex]->hasDeriv && values[valindex]->getRank()>0 );
  unsigned sind = values[valindex]->streampos;
  // This looks after storing for matrices
  if( values[valindex]->getRank()==2 && !values[valindex]->alwaysstore ) {
    unsigned rstart = (1+values[valindex]->getNumberOfColumns())*code;
    unsigned matind = values[valindex]->getPositionInMatrixStash();
    unsigned vindex = bufstart + code*values[valindex]->getNumberOfColumns();
    // Only matrix elements that are definitely non-zero are stored here
    // This is used with contact matrices to reduce the ammount of memory required
    if( values[valindex]->getNumberOfColumns()<values[valindex]->getShape()[0] ) {
        values[valindex]->matindexes[rstart]=0; 
        for(unsigned j=0; j<myvals.getNumberOfStashedMatrixElements(matind); ++j) {
          unsigned jind = myvals.getStashedMatrixIndex(matind,j); 
          values[valindex]->matindexes[rstart+1+values[valindex]->matindexes[rstart]]=jind; values[valindex]->matindexes[rstart]++;
          plumed_dbg_massert( vindex+j<buffer.size(), "failing in " + getLabel() + " on value " + values[valindex]->getName() );
          buffer[vindex + j] += myvals.getStashedMatrixElement( matind, jind );
        }
    // This stores all matrix elements in the expected places for when the matrix is dense
    } else {
        values[valindex]->matindexes[rstart]=values[valindex]->getShape()[1]; unsigned k=rstart+1;
        for(unsigned j=0;j<values[valindex]->matindexes[rstart];++j) { values[valindex]->matindexes[k]=j; k++; }
        for(unsigned j=0; j<myvals.getNumberOfStashedMatrixElements(matind); ++j) {
           unsigned jind = myvals.getStashedMatrixIndex(matind,j);
           plumed_dbg_massert( vindex+jind<buffer.size(), "failing in " + getLabel() + " on value " + values[valindex]->getName() );
           buffer[vindex + jind] += myvals.getStashedMatrixElement( matind, jind );    
        } 
    } 
    // This looks after sums over columns of matrix
  } else if ( values[valindex]->getRank()==1 && values[valindex]->columnsums ) {
    unsigned vindex = bufstart; unsigned matind = values[valindex]->getPositionInMatrixStash();
    for(unsigned j=0; j<myvals.getNumberOfStashedMatrixElements(matind); ++j) {
      unsigned jind = myvals.getStashedMatrixIndex(matind,j);
      buffer[vindex + jind] += myvals.getStashedMatrixElement( matind, jind );
    } 
 // This looks after storing in all other cases
  } else {
    unsigned nspace=1; if( values[valindex]->hasDeriv ) nspace=(1 + values[valindex]->getNumberOfDerivatives() );
    unsigned vindex = bufstart + code*nspace; plumed_dbg_massert( vindex<buffer.size(), "failing in " + getLabel() );
    buffer[vindex] += myvals.get(sind);
  }
} 

void ActionWithValue::gatherAccumulators( const unsigned& taskCode, const MultiValue& myvals, std::vector<double>& buffer ) const {
  if( isActive() ) {
    for(unsigned i=0; i<values.size(); ++i) {
      unsigned bufstart = values[i]->bufstart;
      if( values[i]->getRank()==0 ) {
        plumed_dbg_massert( bufstart<buffer.size(), "problem in " + getLabel() );
        unsigned sind = values[i]->streampos; buffer[bufstart] += myvals.get(sind);
        if( values[i]->hasDerivatives() ) {
          unsigned ndmax = (values[i]->getPntrToAction())->getNumberOfDerivatives();
          for(unsigned k=0; k<myvals.getNumberActive(sind); ++k) {
            unsigned kindex = myvals.getActiveIndex(sind,k);
            plumed_dbg_massert( bufstart+1+kindex<buffer.size(), "problem in " + getLabel()  );
            buffer[bufstart + 1 + kindex] += myvals.getDerivative(sind,kindex);
          }
        }
        // This looks after storing of data
      } else if( values[i]->storedata ) {
        gatherStoredValue( i, taskCode, myvals, bufstart, buffer ); 
      }
    }
    // Special method for dealing with centers
    // const ActionWithVirtualAtom* av = dynamic_cast<const ActionWithVirtualAtom*>( this );
    if(thisAsActionWithVatom) thisAsActionWithVatom->gatherForVirtualAtom( myvals, buffer );
  }

  if( action_to_do_after ) action_to_do_after->gatherAccumulators( taskCode, myvals, buffer );
}

void ActionWithValue::retrieveAllScalarValuesInLoop( const std::string& ulab, unsigned& nargs, std::vector<Value*>& myvals ) {
  for(unsigned i=0; i<values.size(); ++i) {
    if( values[i]->getRank()==0 ) {
      bool found=false;
      for(unsigned j=0; j<myvals.size(); ++j) {
        if( values[i]->getName()==myvals[j]->getName() ) { found=true; break; }
      }
      if( !found ) values[i]->interpretDataRequest( ulab, nargs, myvals, "" );
    }
  }
  if( action_to_do_after ) action_to_do_after->retrieveAllScalarValuesInLoop( ulab, nargs, myvals );
}

void ActionWithValue::finishComputations( const std::vector<double>& buffer ) {
  if( isActive() ) {
    for(unsigned i=0; i<values.size(); ++i) {
      unsigned bufstart = values[i]->bufstart;
      if( values[i]->reset ) values[i]->data.assign( values[i]->data.size(), 0 );
      if( (values[i]->getRank()>0 && values[i]->hasDerivatives()) || values[i]->storedata ) {
        unsigned sz_v = values[i]->data.size();
        for(unsigned j=0; j<sz_v; ++j) values[i]->add( j, buffer[bufstart+j] );
        if( values[i]->getRank()==2 && !values[i]->hasDerivatives() ) comm.Sum( values[i]->matindexes );
      }
      if( !doNotCalculateDerivatives() && values[i]->hasDeriv && values[i]->getRank()==0 ) {
        for(unsigned j=0; j<values[i]->getNumberOfDerivatives(); ++j) values[i]->setDerivative( j, buffer[bufstart+1+j] );
      }
    }
    transformFinalValueAndDerivatives( buffer );
  }
  if( action_to_do_after ) action_to_do_after->finishComputations( buffer );
}

bool ActionWithValue::getForcesFromValues( std::vector<double>& forces ) {
  unsigned type=0;
  if( values[0]->shape.size()==0 ) type=1;
  else if( values[0]->hasDeriv ) type=2;
  else plumed_assert( values[0]->shape.size()>0 );

#ifndef DNDEBUG
  if( type==0 ) {
    for(unsigned i=0; i<values.size(); ++i) plumed_dbg_assert( values[i]->shape.size()>0 && !values[i]->hasDeriv );
  } else if( type==1 && getName()!="DIAGONALIZE" ) {
    for(unsigned i=0; i<values.size(); ++i) plumed_dbg_assert( values[i]->shape.size()==0 );
  } else if( type==2 ) {
    for(unsigned i=0; i<values.size(); ++i) plumed_dbg_assert( values[i]->shape.size()>0 && values[i]->hasDeriv );
  } else if( getName()!="DIAGONALIZE" ) {
    plumed_merror("value type not defined");
  }
#endif
  bool at_least_one_forced=false;
  if( type==1 ) {
    for(unsigned i=0; i<values.size(); ++i) {
      if( values[i]->applyForce( forces ) ) at_least_one_forced=true;
    }
  } else {
    // Check if there are any forces
    for(unsigned i=0; i<values.size(); ++i) {
      if( values[i]->hasForce ) at_least_one_forced=true;
    }
    if( !at_least_one_forced ) return false;

    // Get the action that calculates these quantitites
    ActionWithValue* av = getActionThatCalculates();
    nactive_tasks = av->nactive_tasks;
    // Setup MPI parallel loop
    unsigned stride=comm.Get_size();
    unsigned rank=comm.Get_rank();
    if(serial) { stride=1; rank=0; }

    // Get number of threads for OpenMP
    unsigned nt=OpenMP::getNumThreads();
    if( nt*stride*10>nactive_tasks ) nt=nactive_tasks/stride/10;
    if( nt==0 || no_openmp ) nt=1;

    // Now determine how big the multivalue needs to be
    unsigned nderiv=0; av->getNumberOfStreamedDerivatives( nderiv );
    unsigned nquants=0, ncols=0, nmatrices=0; 
    av->getNumberOfStreamedQuantities( nquants, ncols, nmatrices );
    av->setupVirtualAtomStashes( nquants );
    #pragma omp parallel num_threads(nt)
    {
      std::vector<double> omp_forces;
      if( nt>1 ) omp_forces.resize( forces.size(), 0.0 );
      MultiValue myvals( nquants, nderiv, ncols, nmatrices, forces.size() );
      myvals.clearAll();

      #pragma omp for nowait
      for(unsigned i=rank; i<nactive_tasks; i+=stride) {
        unsigned itask = av->indexOfTaskInFullList[i];
        av->runTask( itask, av->partialTaskList[i], myvals );

        // Now get the forces
        if( nt>1 ) av->gatherForces( av->partialTaskList[i], myvals, omp_forces );
        else av->gatherForces( av->partialTaskList[i], myvals, forces );

        myvals.clearAll();
        myvals.clearStoredForces();
      }
      #pragma omp critical
      if(nt>1) for(unsigned i=0; i<forces.size(); ++i) forces[i]+=omp_forces[i];
    }
    // MPI Gather on forces
    if( !serial ) comm.Sum( forces );
    // And clear all the forces that have been added in one shot
    av->clearAllForcesInChain();
  }

  return at_least_one_forced;
}

void ActionWithValue::gatherForces( const unsigned& itask, const MultiValue& myvals, std::vector<double>& forces ) const {
  bool hasforce=false;
  for(unsigned i=0; i<values.size(); ++i) {
    if( values[i]->hasForce ) { hasforce=true; break; }
  }
  if( hasforce && isActive() ) {
    for(unsigned k=0; k<values.size(); ++k) {
      if( values[k]->hasForce && values[k]->getRank()==2 && !values[k]->hasDeriv ) {
        unsigned matind = values[k]->getPositionInMatrixStash();
        for(unsigned j=0; j<forces.size(); ++j) forces[j] += myvals.getStashedMatrixForce( matind, j );
      } else if( values[k]->getRank()>0 && values[k]->hasForce ) {
        unsigned sspos = values[k]->streampos; double fforce = values[k]->getForce(itask);
        for(unsigned j=0; j<myvals.getNumberActive(sspos); ++j) {
          unsigned jder=myvals.getActiveIndex(sspos, j); forces[jder] += fforce*myvals.getDerivative( sspos, jder );
        }
      }
    }
  }
  if( action_to_do_after ) action_to_do_after->gatherForces( itask, myvals, forces );
}

void ActionWithValue::clearAllForcesInChain() {
  clearInputForces(); if( action_to_do_after ) action_to_do_after->clearAllForcesInChain();
}

std::string ActionWithValue::getCleanGraphLabel( const std::string& gilab ) {
  std::string glab = gilab; 
  if( glab.find("@")!=std::string::npos ){ std::size_t at=glab.find_first_of("@"); glab=glab.substr(at+1); }
  for(unsigned j=0;;++j) {
      std::size_t pos = glab.find_first_of("-"); if( pos==std::string::npos ) break;
      glab = glab.substr(0,pos) + "h" + glab.substr(pos+1);
  }
  for(unsigned j=0;;++j) {
     std::size_t pos = glab.find_first_of("["); if( pos==std::string::npos ) break;
     glab = glab.substr(0,pos) + glab.substr(pos+1);
  }
  for(unsigned j=0;;++j) {
     std::size_t pos = glab.find_first_of("]"); if( pos==std::string::npos ) break;
     glab = glab.substr(0,pos) + glab.substr(pos+1);
  }
  return glab;
}

void ActionWithValue::generateGraphNodes( OFile& ofile, std::vector<std::string>& graph_actions ) const {
  if( action_to_do_before ) return ;
  const ActionWithVirtualAtom* ava=dynamic_cast<const ActionWithVirtualAtom*>(this);
  if( ava ) return ;

  // Check we have not dealt with this node already
  for(unsigned i=0;i<graph_actions.size();++i) {
      if( graph_actions[i]==getLabel() ) return;
  }

  // Now retrieve all the labels in this chain
  std::vector<std::string> chain; getAllActionLabelsInChain( chain );
  if( chain.size()>1 ) { 
      ofile.printf("   subgraph cluster%d { \n", graph_actions.size() );
      ofile.printf("      node [style=filled,fillcolor=lightgrey];\n");
      ofile.printf("      penwidth=3;\n");
      ofile.printf("      color=black;\n");
      // Now create all the nodes in this chain
      unsigned gstart = graph_actions.size(); 
      for(unsigned i=0;i<chain.size();++i){
          ActionWithValue* av=plumed.getActionSet().selectWithLabel<ActionWithValue*>( chain[i] ); std::string exline, num; 
          std::string label=getCleanGraphLabel( av->getLabel() );
          if( av->writeInGraph(exline) ) {
              ofile.printf("     %s [label=\"%d \\n %s: \\n %s \\n %s\"] \n", label.c_str(), graph_actions.size() - gstart +1, av->getLabel().c_str(), av->getName().c_str(), exline.c_str() );
          } else {
              ofile.printf("     %s [label=\"%d \\n %s: \\n %s\"] \n", label.c_str(), graph_actions.size() - gstart +1, av->getLabel().c_str(), av->getName().c_str() );   
          }
          for(unsigned j=0;j<av->values.size();++j) {
              for(const auto & p : (av->values[j])->userdata) {
                  // Check if the action is only being used within the chain
                  bool inchain=false;
                  for(unsigned k=0;k<chain.size();++k) {
                      if( p.first==chain[k] ){ inchain=true; break; }
                  }
                  if( inchain ) {
                      ActionWithValue* av2=plumed.getActionSet().selectWithLabel<ActionWithValue*>( p.first ); plumed_assert( av2 );
                      std::string label2=getCleanGraphLabel( av2->getLabel() ); 
                      std::string color="orange";
                      if( (av->values[j])->getRank()>0 && (av->values[j])->hasDerivatives() ) color="green";
                      else if( (av->values[j])->getRank()==2 ) color="red";
                      else if( (av->values[j])->getRank()==1 ) color="blue"; 
                      ofile.printf("     %s -> %s [label=\"%s\", color=%s, fontcolor=%s]; \n", label.c_str(), label2.c_str(), 
                                                               (av->values[j])->getName().c_str(), color.c_str(), color.c_str() ); 
                  }
              }
          }
          graph_actions.push_back( av->getLabel() );
      }
      ofile.printf("   }\n");
  } else {
      std::string label=getCleanGraphLabel( getLabel() ); 
      const ActionWithValue* av = dynamic_cast<const ActionWithValue*>( this ); std::string exline; graph_actions.push_back( getLabel() );
      if( av ) {  
          if( av->writeInGraph(exline) ) {
              ofile.printf("     %s [label=\"%s: \\n %s \\n %s\"] \n", label.c_str(), getLabel().c_str(), getName().c_str(), exline.c_str() );
          } else {
              ofile.printf("     %s [label=\"%s: \\n %s\"] \n", label.c_str(), getLabel().c_str(), getName().c_str() );
          }
      } else ofile.printf("     %s [label=\"%s: \\n %s\"] \n", label.c_str(), getLabel().c_str(), getName().c_str() ); 
  }
  // Now create the links to the nodes outside of this chain
  for(unsigned i=0;i<chain.size();++i) {
      ActionWithValue* av=plumed.getActionSet().selectWithLabel<ActionWithValue*>( chain[i] ); std::string label=getCleanGraphLabel( av->getLabel() ); 
      for(unsigned j=0;j<av->values.size();++j) {
          for(const auto & p : (av->values[j])->userdata) {
              // Check if the action is only being used within the chain
              bool inchain=false;
              for(unsigned k=0;k<chain.size();++k) {
                  if( p.first==chain[k] ){ inchain=true; break; }
              }
              if( !inchain ) {
                  Action* av2=plumed.getActionSet().selectWithLabel<Action*>( p.first ); plumed_assert( av2 );
                  ActionWithValue* avv2 = dynamic_cast<ActionWithValue*>( av2 );
                  if( !avv2 ) {
                      bool found=false;
                      for(unsigned i=0;i<graph_actions.size();++i) {
                          if( av2->getLabel()==graph_actions[i] ){ found=true; break; }
                      } 
                      if( !found ) {
                          std::string label=getCleanGraphLabel( av2->getLabel() ); 
                          ofile.printf("     %s [label=\"%s: \\n %s\"] \n", label.c_str(), av2->getLabel().c_str(), av2->getName().c_str() );
                          graph_actions.push_back( av2->getLabel() );
                      }
                  }
                  std::string label2=getCleanGraphLabel( av2->getLabel() ); std::string color="orange";
                  if( (av->values[j])->getRank()>0 && (av->values[j])->hasDerivatives() ) color="green";
                  else if( (av->values[j])->getRank()==2 ) color="red";
                  else if( (av->values[j])->getRank()==1 ) color="blue";
                  ofile.printf("     %s -> %s [label=\"%s\", color=%s, fontcolor=%s]; \n", label.c_str(), label2.c_str(), 
                                                               (av->values[j])->getName().c_str(), color.c_str(), color.c_str() ); 
              }
          }
      }
  }
}

}<|MERGE_RESOLUTION|>--- conflicted
+++ resolved
@@ -211,20 +211,12 @@
 
 void ActionWithValue::addValue( const std::vector<unsigned>& shape ) {
   plumed_massert(values.empty(),"You have already added the default value for this action");
-<<<<<<< HEAD
-  values.emplace_back(new Value(this,getLabel(), false, shape ) );
-=======
-  values.emplace_back(Tools::make_unique<Value>(this,getLabel(), false ) );
->>>>>>> c03db3e5
+  values.emplace_back(Tools::make_unique<Value>(this,getLabel(), false, shape ) );
 }
 
 void ActionWithValue::addValueWithDerivatives( const std::vector<unsigned>& shape ) {
   plumed_massert(values.empty(),"You have already added the default value for this action");
-<<<<<<< HEAD
-  values.emplace_back(new Value(this,getLabel(), true, shape ) );
-=======
-  values.emplace_back(Tools::make_unique<Value>(this,getLabel(), true ) );
->>>>>>> c03db3e5
+  values.emplace_back(Tools::make_unique<Value>(this,getLabel(), true, shape ) );
 }
 
 void ActionWithValue::setNotPeriodic() {
@@ -260,11 +252,7 @@
     plumed_massert(values[i]->name!=thename&&name!="bias","Since PLUMED 2.3 the component 'bias' is automatically added to all biases by the general constructor!\n"
                    "Remove the line addComponent(\"bias\") from your bias.");
   }
-<<<<<<< HEAD
-  values.emplace_back(new Value(this,thename, false, shape ) );
-=======
-  values.emplace_back(Tools::make_unique<Value>(this,thename, false ) );
->>>>>>> c03db3e5
+  values.emplace_back(Tools::make_unique<Value>(this,thename, false, shape ) );
   std::string msg="  added component to this action:  "+thename+" \n";
   log.printf(msg.c_str());
 }
@@ -281,11 +269,7 @@
     plumed_massert(values[i]->name!=thename&&name!="bias","Since PLUMED 2.3 the component 'bias' is automatically added to all biases by the general constructor!\n"
                    "Remove the line addComponentWithDerivatives(\"bias\") from your bias.");
   }
-<<<<<<< HEAD
-  values.emplace_back(new Value(this,thename, true, shape ) );
-=======
-  values.emplace_back(Tools::make_unique<Value>(this,thename, true ) );
->>>>>>> c03db3e5
+  values.emplace_back(Tools::make_unique<Value>(this,thename, true, shape ) );
   std::string msg="  added component to this action:  "+thename+" \n";
   log.printf(msg.c_str());
 }
