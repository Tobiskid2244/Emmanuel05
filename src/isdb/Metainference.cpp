--- conflicted
+++ resolved
@@ -1564,35 +1564,10 @@
     /* this is the current estimate of sigma mean for each argument
        there is one of this per argument in any case  because it is
        the maximum among these to be used in case of GAUSS/OUTLIER */
-<<<<<<< HEAD
-    vector<double> sigma_mean2_now(narg,0);
-    if(do_reweight_) {
-      if(master) {
-        for(unsigned i=0; i<narg; ++i) {
-          double tmp1 = (fact*getArgumentScalar(i)-ave_fact*mean[i])*(fact*getArgumentScalar(i)-ave_fact*mean[i]);
-          double tmp2 = -2.*mean[i]*(fact-ave_fact)*(fact*getArgumentScalar(i)-ave_fact*mean[i]);
-          sigma_mean2_now[i] = tmp1 + tmp2;
-        }
-        if(nrep_>1) multi_sim_comm.Sum(&sigma_mean2_now[0], narg);
-      }
-      comm.Sum(&sigma_mean2_now[0], narg);
-      for(unsigned i=0; i<narg; ++i) sigma_mean2_now[i] = dnrep/(dnrep-1.)*(sigma_mean2_now[i] + mean[i]*mean[i]*var_fact);
-    } else {
-      if(master) {
-        for(unsigned i=0; i<narg; ++i) {
-          double tmp  = getArgumentScalar(i)-mean[i];
-          sigma_mean2_now[i] = fact*tmp*tmp;
-        }
-        if(nrep_>1) multi_sim_comm.Sum(&sigma_mean2_now[0], narg);
-      }
-      comm.Sum(&sigma_mean2_now[0], narg);
-      for(unsigned i=0; i<narg; ++i) sigma_mean2_now[i] /= dnrep;
-=======
     std::vector<double> sigma_mean2_now(narg,0);
     if(master) {
-      for(unsigned i=0; i<narg; ++i) sigma_mean2_now[i] = weight*(getArgument(i)-mean[i])*(getArgument(i)-mean[i]);
+      for(unsigned i=0; i<narg; ++i) sigma_mean2_now[i] = weight*(getArgumentScalar(i)-mean[i])*(getArgumentScalar(i)-mean[i]);
       if(nrep_>1) multi_sim_comm.Sum(&sigma_mean2_now[0], narg);
->>>>>>> c03db3e5
     }
     comm.Sum(&sigma_mean2_now[0], narg);
     for(unsigned i=0; i<narg; ++i) sigma_mean2_now[i] *= 1.0/(neff-1.)/norm;
@@ -1661,20 +1636,12 @@
 void Metainference::replica_averaging(const double weight, const double norm, std::vector<double> &mean, std::vector<double> &dmean_b)
 {
   if(master) {
-<<<<<<< HEAD
-    for(unsigned i=0; i<narg; ++i) mean[i] = fact*getArgumentScalar(i);
-=======
-    for(unsigned i=0; i<narg; ++i) mean[i] = weight/norm*getArgument(i);
->>>>>>> c03db3e5
+    for(unsigned i=0; i<narg; ++i) mean[i] = weight/norm*getArgumentScalar(i);
     if(nrep_>1) multi_sim_comm.Sum(&mean[0], narg);
   }
   comm.Sum(&mean[0], narg);
   // set the derivative of the mean with respect to the bias
-<<<<<<< HEAD
-  for(unsigned i=0; i<narg; ++i) dmean_b[i] = fact/kbt_*(getArgumentScalar(i)-mean[i])/static_cast<double>(average_weights_stride_);
-=======
-  for(unsigned i=0; i<narg; ++i) dmean_b[i] = weight/norm/kbt_*(getArgument(i)-mean[i])/static_cast<double>(average_weights_stride_);
->>>>>>> c03db3e5
+  for(unsigned i=0; i<narg; ++i) dmean_b[i] = weight/norm/kbt_*(getArgumentScalar(i)-mean[i])/static_cast<double>(average_weights_stride_);
 
   // this is only for generic metainference
   if(firstTime) {ftilde_ = mean; firstTime = false;}
