/* +++++++++++++++++++++++++++++++++++++++++++++++++++++++++++++++++++++++++
   Copyright (c) 2011-2017 The plumed team
   (see the PEOPLE file at the root of the distribution for a list of names)

   See http://www.plumed.org for more information.

   This file is part of plumed, version 2.

   plumed is free software: you can redistribute it and/or modify
   it under the terms of the GNU Lesser General Public License as published by
   the Free Software Foundation, either version 3 of the License, or
   (at your option) any later version.

   plumed is distributed in the hope that it will be useful,
   but WITHOUT ANY WARRANTY; without even the implied warranty of
   MERCHANTABILITY or FITNESS FOR A PARTICULAR PURPOSE.  See the
   GNU Lesser General Public License for more details.

   You should have received a copy of the GNU Lesser General Public License
   along with plumed.  If not, see <http://www.gnu.org/licenses/>.
+++++++++++++++++++++++++++++++++++++++++++++++++++++++++++++++++++++++++ */
#include "Bias.h"
#include "ActionRegister.h"
#include "core/ActionSet.h"
#include "tools/Grid.h"
#include "core/PlumedMain.h"
#include "core/Atoms.h"
#include "tools/Exception.h"
#include "core/FlexibleBin.h"
#include "tools/Matrix.h"
#include "tools/Random.h"
#include <string>
#include <cstring>
#include "tools/File.h"
#include <iostream>
#include <limits>
#include <ctime>

#define DP2CUTOFF 6.25

using namespace std;


namespace PLMD {
namespace bias {

//+PLUMEDOC BIAS METAD
/*
Used to performed MetaDynamics on one or more collective variables.

In a metadynamics simulations a history dependent bias composed of
intermittently added Gaussian functions is added to the potential \cite metad.

\f[
V(\vec{s},t) = \sum_{ k \tau < t} W(k \tau)
\exp\left(
-\sum_{i=1}^{d} \frac{(s_i-s_i^{(0)}(k \tau))^2}{2\sigma_i^2}
\right).
\f]

This potential forces the system away from the kinetic traps in the potential energy surface
and out into the unexplored parts of the energy landscape. Information on the Gaussian
functions from which this potential is composed is output to a file called HILLS, which
is used both the restart the calculation and to reconstruct the free energy as a function of the CVs.
The free energy can be reconstructed from a metadynamics calculation because the final bias is given
by:

\f[
V(\vec{s}) = -F(\vec(s))
\f]

During post processing the free energy can be calculated in this way using the \ref sum_hills
utility.

In the simplest possible implementation of a metadynamics calculation the expense of a metadynamics
calculation increases with the length of the simulation as one has to, at every step, evaluate
the values of a larger and larger number of Gaussians. To avoid this issue you can
store the bias on a grid.  This approach is similar to that proposed in \cite babi08jcp but has the
advantage that the grid spacing is independent on the Gaussian width.
Notice that you should
provide either the number of bins for every collective variable (GRID_BIN) or
the desired grid spacing (GRID_SPACING). In case you provide both PLUMED will use
the most conservative choice (highest number of bins) for each dimension.
In case you do not provide any information about bin size (neither GRID_BIN nor GRID_SPACING)
and if Gaussian width is fixed PLUMED will use 1/5 of the Gaussian width as grid spacing.
This default choice should be reasonable for most applications.

Metadynamics can be restarted either from a HILLS file as well as from a GRID, in this second
case one can first save a GRID using GRID_WFILE (and GRID_WSTRIDE) and at a later stage read
it using GRID_RFILE.

Another option that is available in plumed is well-tempered metadynamics \cite Barducci:2008. In this
varient of metadynamics the heights of the Gaussian hills are rescaled at each step so the bias is now
given by:

\f[
V({s},t)= \sum_{t'=0,\tau_G,2\tau_G,\dots}^{t'<t} W e^{-V({s}({q}(t'),t')/\Delta T} \exp\left(
-\sum_{i=1}^{d} \frac{(s_i({q})-s_i({q}(t'))^2}{2\sigma_i^2}
\right),
\f]

This method ensures that the bias converges more smoothly. It should be noted that, in the case of well-tempered metadynamics, in
the output printed the Gaussian height is re-scaled using the bias factor.
Also notice that with well-tempered metadynamics the HILLS file does not contain the bias,
but the negative of the free-energy estimate. This choice has the advantage that
one can restart a simulation using a different value for the \f$\Delta T\f$. The applied bias will be scaled accordingly.

Note that you can use here also the flexible gaussian approach  \cite Branduardi:2012dl
in which you can adapt the gaussian to the extent of Cartesian space covered by a variable or
to the space in collective variable covered in a given time. In this case the width of the deposited
gaussian potential is denoted by one value only that is a Cartesian space (ADAPTIVE=GEOM) or a time
(ADAPTIVE=DIFF). Note that a specific integration technique for the deposited gaussians
should be used in this case. Check the documentation for utility sum_hills.

With the keyword INTERVAL one changes the metadynamics algorithm setting the bias force equal to zero
outside boundary \cite baftizadeh2012protein. If, for example, metadynamics is performed on a CV s and one is interested only
to the free energy for s > sw, the history dependent potential is still updated according to the above
equations but the metadynamics force is set to zero for s < sw. Notice that Gaussians are added also
if s < sw, as the tails of these Gaussians influence VG in the relevant region s > sw. In this way, the
force on the system in the region s > sw comes from both metadynamics and the force field, in the region
s < sw only from the latter. This approach allows obtaining a history-dependent bias potential VG that
fluctuates around a stable estimator, equal to the negative of the free energy far enough from the
boundaries. Note that:
- It works only for one-dimensional biases;
- It works both with and without GRID;
- The interval limit sw in a region where the free energy derivative is not large;
- If in the region outside the limit sw the system has a free energy minimum, the INTERVAL keyword should
  be used together with a \ref UPPER_WALLS or \ref LOWER_WALLS at sw.

As a final note, since version 2.0.2 when the system is outside of the selected interval the force
is set to zero and the bias value to the value at the corresponding boundary. This allows acceptances
for replica exchange methods to be computed correctly.

Multiple walkers  \cite multiplewalkers can also be used. See below the examples.


The c(t) reweighting factor can also be calculated on the fly using the equations
presented in \cite Tiwary_jp504920s.
The expression used to calculate c(t) follows directly from using Eq. 12 in
Eq. 3 in \cite Tiwary_jp504920s and gives smoother results than equivalent Eqs. 13
and Eqs. 14 in that paper. The c(t) is given by the rct component while the bias
normalized by c(t) is given by the rbias component (rbias=bias-ct) which can be used
to obtain a reweighted histogram.
The calculation of c(t) is enabled by using the keyword REWEIGHTING_NGRID where the grid used for the
calculation is specified.   This grid should have a size that is equal or larger than the grid given in GRID_BIN./
By default c(t) is updated every 50 Gaussian hills but this
can be changed by using the REWEIGHTING_NHILLS keyword.
This option can only be employed together with Well-Tempered Metadynamics and requires that
a grid is used.

Additional material and examples can be also found in the tutorials:

- \ref belfast-6
- \ref belfast-7
- \ref belfast-8

Notice that at variance with PLUMED 1.3 it is now straightforward to apply concurrent metadynamics
as done e.g. in Ref. \cite gil2015enhanced . This indeed can be obtained by using the METAD
action multiple times in the same input file.

\par Examples
The following input is for a standard metadynamics calculation using as
collective variables the distance between atoms 3 and 5
and the distance between atoms 2 and 4. The value of the CVs and
the metadynamics bias potential are written to the COLVAR file every 100 steps.
\plumedfile
DISTANCE ATOMS=3,5 LABEL=d1
DISTANCE ATOMS=2,4 LABEL=d2
METAD ARG=d1,d2 SIGMA=0.2,0.2 HEIGHT=0.3 PACE=500 LABEL=restraint
PRINT ARG=d1,d2,restraint.bias STRIDE=100  FILE=COLVAR
\endplumedfile
(See also \ref DISTANCE \ref PRINT).

\par
If you use adaptive Gaussians, with diffusion scheme where you use
a Gaussian that should cover the space of 20 timesteps in collective variables.
Note that in this case the histogram correction is needed when summing up hills.
\plumedfile
DISTANCE ATOMS=3,5 LABEL=d1
DISTANCE ATOMS=2,4 LABEL=d2
METAD ARG=d1,d2 SIGMA=20 HEIGHT=0.3 PACE=500 LABEL=restraint ADAPTIVE=DIFF
PRINT ARG=d1,d2,restraint.bias STRIDE=100  FILE=COLVAR
\endplumedfile

\par
If you use adaptive Gaussians, with geometrical scheme where you use
a Gaussian that should cover the space of 0.05 nm in Cartesian space.
Note that in this case the histogram correction is needed when summing up hills.
\plumedfile
DISTANCE ATOMS=3,5 LABEL=d1
DISTANCE ATOMS=2,4 LABEL=d2
METAD ARG=d1,d2 SIGMA=0.05 HEIGHT=0.3 PACE=500 LABEL=restraint ADAPTIVE=GEOM
PRINT ARG=d1,d2,restraint.bias STRIDE=100  FILE=COLVAR
\endplumedfile

\par
When using adaptive Gaussians you might want to limit how the hills width can change.
You can use SIGMA_MIN and SIGMA_MAX keywords.
The sigmas should specified in terms of CV so you should use the CV units.
Note that if you use a negative number, this means that the limit is not set.
Note also that in this case the histogram correction is needed when summing up hills.
\plumedfile
DISTANCE ATOMS=3,5 LABEL=d1
DISTANCE ATOMS=2,4 LABEL=d2
METAD ...
  ARG=d1,d2 SIGMA=0.05 HEIGHT=0.3 PACE=500 LABEL=restraint ADAPTIVE=GEOM
  SIGMA_MIN=0.2,0.1 SIGMA_MAX=0.5,1.0
... METAD
PRINT ARG=d1,d2,restraint.bias STRIDE=100  FILE=COLVAR
\endplumedfile

\par
Multiple walkers can be also use as in  \cite multiplewalkers
These are enabled by setting the number of walker used, the id of the
current walker which interprets the input file, the directory where the
hills containing files resides, and the frequency to read the other walkers.
Here is an example
\plumedfile
DISTANCE ATOMS=3,5 LABEL=d1
METAD ...
   ARG=d1 SIGMA=0.05 HEIGHT=0.3 PACE=500 LABEL=restraint
   WALKERS_N=10
   WALKERS_ID=3
   WALKERS_DIR=../
   WALKERS_RSTRIDE=100
... METAD
\endplumedfile
where  WALKERS_N is the total number of walkers, WALKERS_ID is the
id of the present walker (starting from 0 ) and the WALKERS_DIR is the directory
where all the walkers are located. WALKERS_RSTRIDE is the number of step between
one update and the other. Since version 2.2.5, hills files are automatically
flushed every WALKERS_RSTRIDE steps.

\par
The c(t) reweighting factor can be calculated on the fly using the equations
presented in \cite Tiwary_jp504920s as described above.
This is enabled by using the keyword REWEIGHTING_NGRID where the grid used for
the calculation is set. The number of grid points given in REWEIGHTING_NGRID
should be equal or larger than the number of grid points given in GRID_BIN.
\plumedfile
METAD ...
 LABEL=metad
 ARG=phi,psi SIGMA=0.20,0.20 HEIGHT=1.20 BIASFACTOR=5 TEMP=300.0 PACE=500
 GRID_MIN=-pi,-pi GRID_MAX=pi,pi GRID_BIN=150,150
 REWEIGHTING_NGRID=150,150
 REWEIGHTING_NHILLS=20
... METAD
\endplumedfile
Here we have asked that the calculation is performed every 20 hills by using
REWEIGHTING_NHILLS keyword. If this keyword is not given the calculation will
by default be performed every 50 hills. The c(t) reweighting factor will be given
in the rct component while the instantaneous value of the bias potential
normalized using the c(t) reweighting factor is given in the rbias component
[rbias=bias-c(t)] which can be used to obtain a reweighted histogram or
free energy surface using the \ref HISTOGRAM analysis.

\par
The kinetics of the transitions between basins can also be analysed on the fly as
in \cite PRL230602. The flag ACCELERATION turn on accumulation of the acceleration
factor that can then be used to determine the rate. This method can be used together
with \ref COMMITTOR analysis to stop the simulation when the system get to the target basin.
It must be used together with Well-Tempered Metadynamics.

\par
You can also provide a target distribution using the keyword TARGET
\cite white2015designing
\cite marinelli2015ensemble
\cite gil2016empirical
The TARGET should be a grid containing a free-energy (i.e. the -kbT*log of the desired target distribution).
Gaussians will then be scaled by a factor
\f[
e^{\beta(\tilde{F}(s)-\tilde{F}_{max})}
\f]
Here \f$\tilde{F}(s)\f$ is the free energy defined on the grid and \f$\tilde{F}_{max}\f$ its maximum value.
Notice that we here used the maximum value as in ref \cite gil2016empirical
This choice allows to avoid exceedingly large Gaussians to be added. However,
it could make the Gaussian too small. You should always choose carefully the HEIGHT parameter
in this case.
The grid file should be similar to other PLUMED grid files in that it should contain
both the target free-energy and its derivatives.

Notice that if you wish your simulation to converge to the target free energy you should use
the DAMPFACTOR command to provide a global tempering \cite dama2014well
Alternatively, if you use a BIASFACTOR yout simulation will converge to a free
energy that is a linear combination of the target free energy and of the intrinsic free energy
determined by the original force field.

\plumedfile
DISTANCE ATOMS=3,5 LABEL=d1
METAD ...
 LABEL=t1
 ARG=d1 SIGMA=0.05 TAU=200 DAMPFACTOR=100 PACE=250
 GRID_MIN=0 GRID_MAX=2 GRID_BIN=200
 TARGET=dist.dat
... METAD

PRINT ARG=d1,t1.bias STRIDE=100 FILE=COLVAR
\endplumedfile

The header in the file dist.dat for this calculation would read:

\verbatim
#! FIELDS d1 t1.target der_d1
#! SET min_d1 0
#! SET max_d1 2
#! SET nbins_d1  200
#! SET periodic_d1 false
\endverbatim

Notice that BIASFACTOR can also be chosen as equal to 1. In this case one will perform
unbiased sampling. Instead of using HEIGHT, one should provide the TAU parameter.
\plumedfile
d: DISTANCE ATOMS=3,5
METAD ARG=d SIGMA=0.1 TAU=4.0 TEMP=300 PACE=100 BIASFACTOR=1.0
\endplumedfile
The HILLS file obtained will still work with `plumed sum_hills` so as to plot a free-energy.
The case where this makes sense is probably that of RECT simulations.

Regarding RECT simulations, you can also use the RECT keyword so as to avoid using multiple input files.
For instance, a single input file will be
\plumedfile
d: DISTANCE ATOMS=3,5
METAD ARG=d SIGMA=0.1 TAU=4.0 TEMP=300 PACE=100 RECT=1.0,1.5,2.0,3.0
\endplumedfile
The number of elements in the RECT array should be equal to the number of replicas.





*/
//+ENDPLUMEDOC

class MetaD : public Bias {

private:
  struct Gaussian {
    vector<double> center;
    vector<double> sigma;
    double height;
    bool   multivariate; // this is required to discriminate the one dimensional case
    vector<double> invsigma;
    Gaussian(const vector<double> & center,const vector<double> & sigma,double height, bool multivariate ):
      center(center),sigma(sigma),height(height),multivariate(multivariate),invsigma(sigma) {
      // to avoid troubles from zero element in flexible hills
      for(unsigned i=0; i<invsigma.size(); ++i) abs(invsigma[i])>1.e-20?invsigma[i]=1.0/invsigma[i]:0.;
    }
  };
  struct TemperingSpecs {
    bool is_active;
    std::string name_stem;
    std::string name;
    double biasf;
    double threshold;
    double alpha;
    inline TemperingSpecs(bool is_active, const std::string &name_stem, const std::string &name, double biasf, double threshold, double alpha) :
      is_active(is_active), name_stem(name_stem), name(name), biasf(biasf), threshold(threshold), alpha(alpha)
    {}
  };
  vector<double> sigma0_;
  vector<double> sigma0min_;
  vector<double> sigma0max_;
  vector<Gaussian> hills_;
  OFile hillsOfile_;
  OFile gridfile_;
  Grid* BiasGrid_;
  bool storeOldGrids_;
  int wgridstride_;
  bool grid_;
  double height0_;
  double biasf_;
  static const size_t n_tempering_options_ = 1;
  static const string tempering_names_[1][2];
  double dampfactor_;
  struct TemperingSpecs tt_specs_;
  std::string targetfilename_;
  Grid* TargetGrid_;
  double kbt_;
  int stride_;
  bool welltemp_;
  double* dp_;
  int adaptive_;
  FlexibleBin *flexbin;
  int mw_n_;
  string mw_dir_;
  int mw_id_;
  int mw_rstride_;
  bool walkers_mpi;
  unsigned mpi_nw_;
  unsigned mpi_mw_;
  bool acceleration;
  double acc;
<<<<<<< HEAD
  bool calc_max_bias_;
  double max_bias_;
  bool calc_transition_bias_;
  double transition_bias_;
  vector<vector<double> > transitionwells_;
=======
  double acc_restart_mean_;
>>>>>>> bd77b86a
  vector<IFile*> ifiles;
  vector<string> ifilesnames;
  double uppI_;
  double lowI_;
  bool doInt_;
  bool isFirstStep;
  double reweight_factor;
  vector<unsigned> rewf_grid_;
  unsigned rewf_ustride_;
  double work_;
  long int last_step_warn_grid;

  static void   registerTemperingKeywords(const std::string &name_stem, const std::string &name, Keywords &keys);
  void   readTemperingSpecs(TemperingSpecs &t_specs);
  void   logTemperingSpecs(const TemperingSpecs &t_specs);
  void   readGaussians(IFile*);
  bool   readChunkOfGaussians(IFile *ifile, unsigned n);
  void   writeGaussian(const Gaussian&,OFile&);
  void   addGaussian(const Gaussian&);
  double getHeight(const vector<double>&);
  void   temperHeight(double &height, const TemperingSpecs &t_specs, const double tempering_bias);
  double getBiasAndDerivatives(const vector<double>&,double* der=NULL);
  double evaluateGaussian(const vector<double>&, const Gaussian&,double* der=NULL);
  double getGaussianNormalization( const Gaussian& );
  vector<unsigned> getGaussianSupport(const Gaussian&);
  bool   scanOneHill(IFile *ifile,  vector<Value> &v, vector<double> &center, vector<double>  &sigma, double &height, bool &multivariate);
  void   computeReweightingFactor();
  double getTransitionBarrierBias();
  string fmt;

public:
  explicit MetaD(const ActionOptions&);
  ~MetaD();
  void calculate();
  void update();
  static void registerKeywords(Keywords& keys);
  bool checkNeedsGradients()const {if(adaptive_==FlexibleBin::geometry) {return true;} else {return false;}}
};

PLUMED_REGISTER_ACTION(MetaD,"METAD")

void MetaD::registerKeywords(Keywords& keys) {
  Bias::registerKeywords(keys);
  keys.addOutputComponent("rbias","REWEIGHTING_NGRID","the instantaneous value of the bias normalized using the \\f$c(t)\\f$ reweighting factor [rbias=bias-c(t)]."
                          "This component can be used to obtain a reweighted histogram.");
  keys.addOutputComponent("rct","REWEIGHTING_NGRID","the reweighting factor \\f$c(t)\\f$.");
  keys.addOutputComponent("work","default","accumulator for work");
  keys.addOutputComponent("acc","ACCELERATION","the metadynamics acceleration factor");
  keys.addOutputComponent("maxbias", "CALC_MAX_BIAS", "the maximum of the metadynamics V(s, t)");
  keys.addOutputComponent("transbias", "CALC_TRANSITION_BIAS", "the metadynamics transition bias V*(t)");
  keys.use("ARG");
  keys.add("compulsory","SIGMA","the widths of the Gaussian hills");
  keys.add("compulsory","PACE","the frequency for hill addition");
  keys.add("compulsory","FILE","HILLS","a file in which the list of added hills is stored");
  keys.add("optional","HEIGHT","the heights of the Gaussian hills. Compulsory unless TAU and either BIASFACTOR or DAMPFACTOR are given");
  keys.add("optional","FMT","specify format for HILLS files (useful for decrease the number of digits in regtests)");
  keys.add("optional","BIASFACTOR","use well tempered metadynamics and use this biasfactor.  Please note you must also specify temp");
  keys.add("optional","RECT","list of bias factors for all the replicas");
  keys.add("optional","DAMPFACTOR","damp hills with exp(-max(V)/(kbT*DAMPFACTOR)");
  for (size_t i = 0; i < n_tempering_options_; i++) {
    registerTemperingKeywords(tempering_names_[i][0], tempering_names_[i][1], keys);
  }
  keys.add("optional","TARGET","target to a predefined distribution");
  keys.add("optional","TEMP","the system temperature - this is only needed if you are doing well-tempered metadynamics");
  keys.add("optional","TAU","in well tempered metadynamics, sets height to (kb*DeltaT*pace*timestep)/tau");
  keys.add("optional","GRID_MIN","the lower bounds for the grid");
  keys.add("optional","GRID_MAX","the upper bounds for the grid");
  keys.add("optional","GRID_BIN","the number of bins for the grid");
  keys.add("optional","GRID_SPACING","the approximate grid spacing (to be used as an alternative or together with GRID_BIN)");
  keys.add("optional","REWEIGHTING_NGRID","calculate the c(t) reweighting factor and use that to obtain the normalized bias [rbias=bias-c(t)]."
           "Here you should specify the number of grid points required in each dimension."
           "The number of grid points should be equal or larger to the number of grid points given in GRID_BIN."
           "This method is not compatible with metadynamics not on a grid.");
  keys.add("optional","REWEIGHTING_NHILLS","how many Gaussian hills should be deposited between calculating the c(t) reweighting factor."
           "The default is to do this every 50 hills.");
  keys.addFlag("GRID_SPARSE",false,"use a sparse grid to store hills");
  keys.addFlag("GRID_NOSPLINE",false,"don't use spline interpolation with grids");
  keys.add("optional","GRID_WSTRIDE","write the grid to a file every N steps");
  keys.add("optional","GRID_WFILE","the file on which to write the grid");
  keys.add("optional","GRID_RFILE","a grid file from which the bias should be read at the initial step of the simulation");
  keys.addFlag("STORE_GRIDS",false,"store all the grid files the calculation generates. They will be deleted if this keyword is not present");
  keys.add("optional","ADAPTIVE","use a geometric (=GEOM) or diffusion (=DIFF) based hills width scheme. Sigma is one number that has distance units or timestep dimensions");
  keys.add("optional","WALKERS_ID", "walker id");
  keys.add("optional","WALKERS_N", "number of walkers");
  keys.add("optional","WALKERS_DIR", "shared directory with the hills files from all the walkers");
  keys.add("optional","WALKERS_RSTRIDE","stride for reading hills files");
  keys.add("optional","INTERVAL","monodimensional lower and upper limits, outside the limits the system will not feel the biasing force.");
  keys.add("optional","SIGMA_MAX","the upper bounds for the sigmas (in CV units) when using adaptive hills. Negative number means no bounds ");
  keys.add("optional","SIGMA_MIN","the lower bounds for the sigmas (in CV units) when using adaptive hills. Negative number means no bounds ");
  keys.addFlag("WALKERS_MPI",false,"Switch on MPI version of multiple walkers - not compatible with WALKERS_* options other than WALKERS_DIR");
  keys.addFlag("ACCELERATION",false,"Set to TRUE if you want to compute the metadynamics acceleration factor.");
<<<<<<< HEAD
  keys.addFlag("CALC_MAX_BIAS", false, "Set to TRUE if you want to compute the maximum of the metadynamics V(s, t)");
  keys.addFlag("CALC_TRANSITION_BIAS", false, "Set to TRUE if you want to compute a metadynamics transition bias V*(t)");
  keys.add("numbered", "TRANSITIONWELL", "This keyword appears multiple times as TRANSITIONWELLx with x=0,1,2,...,n. Each specifies the coordinates for one well as in transition-tempered metadynamics. At least one must be provided.");
=======
  keys.add("optional","ACCELERATION_RFILE","a data file from which the acceleration should be read at the initial step of the simulation");
>>>>>>> bd77b86a
  keys.use("RESTART");
  keys.use("UPDATE_FROM");
  keys.use("UPDATE_UNTIL");
}

const std::string MetaD::tempering_names_[1][2] = {{"TT", "transition tempered"}};

void MetaD::registerTemperingKeywords(const std::string &name_stem, const std::string &name, Keywords &keys) {
  keys.add("optional", name_stem + "BIASFACTOR", "use " + name + " metadynamics with this biasfactor.  Please note you must also specify temp");
  keys.add("optional", name_stem + "BIASTHRESHOLD", "use " + name + " metadynamics with this bias threshold.  Please note you must also specify " + name_stem + "BIASFACTOR");
  keys.add("optional", name_stem + "ALPHA", "use " + name + " metadynamics with this hill size decay exponent parameter.  Please note you must also specify " + name_stem + "BIASFACTOR");
}

MetaD::~MetaD() {
  if(flexbin) delete flexbin;
  if(BiasGrid_) delete BiasGrid_;
  if(TargetGrid_) delete TargetGrid_;
  hillsOfile_.close();
  if(wgridstride_>0) gridfile_.close();
  delete [] dp_;
  // close files
  for(int i=0; i<mw_n_; ++i) {
    if(ifiles[i]->isOpen()) ifiles[i]->close();
    delete ifiles[i];
  }
}

MetaD::MetaD(const ActionOptions& ao):
  PLUMED_BIAS_INIT(ao),
// Grid stuff initialization
  BiasGrid_(NULL), wgridstride_(0), grid_(false),
// Metadynamics basic parameters
  height0_(std::numeric_limits<double>::max()), biasf_(-1.0), dampfactor_(0.0),
  tt_specs_(false, "TT", "Transition Tempered", -1.0, 0.0, 1.0),
  TargetGrid_(NULL),
  kbt_(0.0),
  stride_(0), welltemp_(false),
// Other stuff
  dp_(NULL), adaptive_(FlexibleBin::none),
  flexbin(NULL),
// Multiple walkers initialization
  mw_n_(1), mw_dir_(""), mw_id_(0), mw_rstride_(1),
  walkers_mpi(false), mpi_nw_(0), mpi_mw_(0),
<<<<<<< HEAD
  acceleration(false), acc(0.0),
  calc_max_bias_(false), max_bias_(0.0),
  calc_transition_bias_(false), transition_bias_(0.0),
=======
  acceleration(false), acc(0.0), acc_restart_mean_(0.0),
>>>>>>> bd77b86a
// Interval initialization
  uppI_(-1), lowI_(-1), doInt_(false),
  isFirstStep(true),
  reweight_factor(0.0),
  rewf_ustride_(1),
  work_(0),
  last_step_warn_grid(0)
{
  // parse the flexible hills
  string adaptiveoption;
  adaptiveoption="NONE";
  parse("ADAPTIVE",adaptiveoption);
  if(adaptiveoption=="GEOM") {
    log.printf("  Uses Geometry-based hills width: sigma must be in distance units and only one sigma is needed\n");
    adaptive_=FlexibleBin::geometry;
  } else if(adaptiveoption=="DIFF") {
    log.printf("  Uses Diffusion-based hills width: sigma must be in timesteps and only one sigma is needed\n");
    adaptive_=FlexibleBin::diffusion;
  } else if(adaptiveoption=="NONE") {
    adaptive_=FlexibleBin::none;
  } else {
    error("I do not know this type of adaptive scheme");
  }

  parse("FMT",fmt);

  // parse the sigma
  parseVector("SIGMA",sigma0_);
  if(adaptive_==FlexibleBin::none) {
    // if you use normal sigma you need one sigma per argument
    if( sigma0_.size()!=getNumberOfArguments() ) error("number of arguments does not match number of SIGMA parameters");
  } else {
    // if you use flexible hills you need one sigma
    if(sigma0_.size()!=1) {
      error("If you choose ADAPTIVE you need only one sigma according to your choice of type (GEOM/DIFF)");
    }
    // if adaptive then the number must be an integer
    if(adaptive_==FlexibleBin::diffusion) {
      if(int(sigma0_[0])-sigma0_[0]>1.e-9 || int(sigma0_[0])-sigma0_[0] <-1.e-9 || int(sigma0_[0])<1 ) {
        error("In case of adaptive hills with diffusion, the sigma must be an integer which is the number of timesteps\n");
      }
    }
    // here evtl parse the sigma min and max values
    parseVector("SIGMA_MIN",sigma0min_);
    if(sigma0min_.size()>0 && sigma0min_.size()!=getNumberOfArguments()) {
      error("the number of SIGMA_MIN values be the same of the number of the arguments");
    } else if(sigma0min_.size()==0) {
      sigma0min_.resize(getNumberOfArguments());
      for(unsigned i=0; i<getNumberOfArguments(); i++) {sigma0min_[i]=-1.;}
    }

    parseVector("SIGMA_MAX",sigma0max_);
    if(sigma0max_.size()>0 && sigma0max_.size()!=getNumberOfArguments()) {
      error("the number of SIGMA_MAX values be the same of the number of the arguments");
    } else if(sigma0max_.size()==0) {
      sigma0max_.resize(getNumberOfArguments());
      for(unsigned i=0; i<getNumberOfArguments(); i++) {sigma0max_[i]=-1.;}
    }

    flexbin=new FlexibleBin(adaptive_,this,sigma0_[0],sigma0min_,sigma0max_);
  }
  // note: HEIGHT is not compulsory, since one could use the TAU keyword, see below
  parse("HEIGHT",height0_);
  parse("PACE",stride_);
  if(stride_<=0 ) error("frequency for hill addition is nonsensical");
  string hillsfname="HILLS";
  parse("FILE",hillsfname);

  // Manually set to calculate special bias quantities
  // throughout the course of simulation. (These are chosen due to
  // relevance for tempering and event-driven logic as well.)
  parseFlag("CALC_MAX_BIAS", calc_max_bias_);
  parseFlag("CALC_TRANSITION_BIAS", calc_transition_bias_);

  std::vector<double> rect_biasf_;
  parseVector("RECT",rect_biasf_);
  if(rect_biasf_.size()>0) {
    int r=0;
    if(comm.Get_rank()==0) r=multi_sim_comm.Get_rank();
    comm.Bcast(r,0);
    biasf_=rect_biasf_[r];
    log<<"  You are using RECT\n";
  } else {
    parse("BIASFACTOR",biasf_);
  }
  if( biasf_<1.0  && biasf_!=-1.0) error("well tempered bias factor is nonsensical");
  parse("DAMPFACTOR",dampfactor_);
  double temp=0.0;
  parse("TEMP",temp);
  if(temp>0.0) kbt_=plumed.getAtoms().getKBoltzmann()*temp;
  else kbt_=plumed.getAtoms().getKbT();
  if(biasf_>=1.0) {
    if(kbt_==0.0) error("Unless the MD engine passes the temperature to plumed, with well-tempered metad you must specify it using TEMP");
    welltemp_=true;
  }
  if(dampfactor_>0.0) {
    if(kbt_==0.0) error("Unless the MD engine passes the temperature to plumed, with damped metad you must specify it using TEMP");
  }

  // Set transition tempering parameters.
  // Transition wells are read later via calc_transition_bias_.
  readTemperingSpecs(tt_specs_);
  if (tt_specs_.is_active) calc_transition_bias_ = true;

  // If any previous option specified to calculate a transition bias,
  // now read the transition wells for that quantity.
  if (calc_transition_bias_) {
    vector<double> tempcoords(getNumberOfArguments());
    for (unsigned i = 0; ; i++) {
      if (!parseNumberedVector("TRANSITIONWELL", i, tempcoords) ) break;
      if (tempcoords.size() != getNumberOfArguments()) {
        error("incorrect number of coordinates for transition tempering well");
      }
      transitionwells_.push_back(tempcoords);
    }
  }

  parse("TARGET",targetfilename_);
  if(targetfilename_.length()>0 && kbt_==0.0)  error("with TARGET temperature must be specified");
  double tau=0.0;
  parse("TAU",tau);
  if(tau==0.0) {
    if(height0_==std::numeric_limits<double>::max()) error("At least one between HEIGHT and TAU should be specified");
    // if tau is not set, we compute it here from the other input parameters
    if(welltemp_) tau=(kbt_*(biasf_-1.0))/height0_*getTimeStep()*stride_;
    else if(dampfactor_>0.0) tau=(kbt_*dampfactor_)/height0_*getTimeStep()*stride_;
  } else {
    if(height0_!=std::numeric_limits<double>::max()) error("At most one between HEIGHT and TAU should be specified");
    if(welltemp_) {
      if(biasf_!=1.0) height0_=(kbt_*(biasf_-1.0))/tau*getTimeStep()*stride_;
      else           height0_=kbt_/tau*getTimeStep()*stride_; // special case for gamma=1
    }
    else if(dampfactor_>0.0) height0_=(kbt_*dampfactor_)/tau*getTimeStep()*stride_;
    else error("TAU only makes sense in well-tempered or damped metadynamics");
  }

  // Grid Stuff
  vector<std::string> gmin(getNumberOfArguments());
  parseVector("GRID_MIN",gmin);
  if(gmin.size()!=getNumberOfArguments() && gmin.size()!=0) error("not enough values for GRID_MIN");
  vector<std::string> gmax(getNumberOfArguments());
  parseVector("GRID_MAX",gmax);
  if(gmax.size()!=getNumberOfArguments() && gmax.size()!=0) error("not enough values for GRID_MAX");
  vector<unsigned> gbin(getNumberOfArguments());
  vector<double>   gspacing;
  parseVector("GRID_BIN",gbin);
  if(gbin.size()!=getNumberOfArguments() && gbin.size()!=0) error("not enough values for GRID_BIN");
  parseVector("GRID_SPACING",gspacing);
  if(gspacing.size()!=getNumberOfArguments() && gspacing.size()!=0) error("not enough values for GRID_SPACING");
  if(gmin.size()!=gmax.size()) error("GRID_MAX and GRID_MIN should be either present or absent");
  if(gspacing.size()!=0 && gmin.size()==0) error("If GRID_SPACING is present also GRID_MIN should be present");
  if(gbin.size()!=0     && gmin.size()==0) error("If GRID_SPACING is present also GRID_MIN should be present");
  if(gmin.size()!=0) {
    if(gbin.size()==0 && gspacing.size()==0) {
      if(adaptive_==FlexibleBin::none) {
        log<<"  Binsize not specified, 1/5 of sigma will be be used\n";
        plumed_assert(sigma0_.size()==getNumberOfArguments());
        gspacing.resize(getNumberOfArguments());
        for(unsigned i=0; i<gspacing.size(); i++) gspacing[i]=0.2*sigma0_[i];
      } else {
        // with adaptive hills and grid a sigma min must be specified
        for(unsigned i=0; i<sigma0min_.size(); i++) if(sigma0min_[i]<=0) error("When using Adaptive Gaussians on a grid SIGMA_MIN must be specified");
        log<<"  Binsize not specified, 1/5 of sigma_min will be be used\n";
        gspacing.resize(getNumberOfArguments());
        for(unsigned i=0; i<gspacing.size(); i++) gspacing[i]=0.2*sigma0min_[i];
      }
    } else if(gspacing.size()!=0 && gbin.size()==0) {
      log<<"  The number of bins will be estimated from GRID_SPACING\n";
    } else if(gspacing.size()!=0 && gbin.size()!=0) {
      log<<"  You specified both GRID_BIN and GRID_SPACING\n";
      log<<"  The more conservative (highest) number of bins will be used for each variable\n";
    }
    if(gbin.size()==0) gbin.assign(getNumberOfArguments(),1);
    if(gspacing.size()!=0) for(unsigned i=0; i<getNumberOfArguments(); i++) {
        double a,b;
        Tools::convert(gmin[i],a);
        Tools::convert(gmax[i],b);
        unsigned n=((b-a)/gspacing[i])+1;
        if(gbin[i]<n) gbin[i]=n;
      }
  }
  bool sparsegrid=false;
  parseFlag("GRID_SPARSE",sparsegrid);
  bool nospline=false;
  parseFlag("GRID_NOSPLINE",nospline);
  bool spline=!nospline;
  if(gbin.size()>0) {grid_=true;}
  parse("GRID_WSTRIDE",wgridstride_);
  string gridfilename_;
  parse("GRID_WFILE",gridfilename_);
  parseFlag("STORE_GRIDS",storeOldGrids_);
  if(grid_ && gridfilename_.length()>0) {
    if(wgridstride_==0 ) error("frequency with which to output grid not specified use GRID_WSTRIDE");
  }

  if(grid_ && wgridstride_>0) {
    if(gridfilename_.length()==0) error("grid filename not specified use GRID_WFILE");
  }
  string gridreadfilename_;
  parse("GRID_RFILE",gridreadfilename_);

  if(!grid_&&gridfilename_.length()> 0) error("To write a grid you need first to define it!");
  if(!grid_&&gridreadfilename_.length()>0) error("To read a grid you need first to define it!");

  if(grid_) {
    parseVector("REWEIGHTING_NGRID",rewf_grid_);
    if(rewf_grid_.size()>0 && rewf_grid_.size()!=getNumberOfArguments()) {
      error("size mismatch for REWEIGHTING_NGRID keyword");
    } else if(rewf_grid_.size()==getNumberOfArguments()) {
      for(unsigned j=0; j<getNumberOfArguments(); ++j) {
        if( !getPntrToArgument(j)->isPeriodic() ) rewf_grid_[j] += 1;
      }
    }
    if(adaptive_==FlexibleBin::diffusion || adaptive_==FlexibleBin::geometry) warning("reweighting has not been proven to work with adaptive Gaussians");
    rewf_ustride_=50; parse("REWEIGHTING_NHILLS",rewf_ustride_);
  }
  if(dampfactor_>0.0) {
    if(!grid_) error("With DAMPFACTOR you should use grids");
  }

  // Multiple walkers
  parse("WALKERS_N",mw_n_);
  parse("WALKERS_ID",mw_id_);
  if(mw_n_<=mw_id_) error("walker ID should be a numerical value less than the total number of walkers");
  parse("WALKERS_DIR",mw_dir_);
  parse("WALKERS_RSTRIDE",mw_rstride_);

  // MPI version
  parseFlag("WALKERS_MPI",walkers_mpi);

  // Inteval keyword
  vector<double> tmpI(2);
  parseVector("INTERVAL",tmpI);
  if(tmpI.size()!=2&&tmpI.size()!=0) error("both a lower and an upper limits must be provided with INTERVAL");
  else if(tmpI.size()==2) {
    lowI_=tmpI.at(0);
    uppI_=tmpI.at(1);
    if(getNumberOfArguments()!=1) error("INTERVAL limits correction works only for monodimensional metadynamics!");
    if(uppI_<lowI_) error("The Upper limit must be greater than the Lower limit!");
    if(getPntrToArgument(0)->isPeriodic()) error("INTERVAL cannot be used with periodic variables!");
    doInt_=true;
  }

  acceleration=false;
  parseFlag("ACCELERATION",acceleration);
  // Check for a restart acceleration if acceleration is active.
  string acc_rfilename;
  if (acceleration) {
    parse("ACCELERATION_RFILE", acc_rfilename);
  }

  checkRead();

  log.printf("  Gaussian width ");
  if (adaptive_==FlexibleBin::diffusion)log.printf(" (Note: The units of sigma are in timesteps) ");
  if (adaptive_==FlexibleBin::geometry)log.printf(" (Note: The units of sigma are in dist units) ");
  for(unsigned i=0; i<sigma0_.size(); ++i) log.printf(" %f",sigma0_[i]);
  log.printf("  Gaussian height %f\n",height0_);
  log.printf("  Gaussian deposition pace %d\n",stride_);
  log.printf("  Gaussian file %s\n",hillsfname.c_str());
  if(welltemp_) {
    log.printf("  Well-Tempered Bias Factor %f\n",biasf_);
    log.printf("  Hills relaxation time (tau) %f\n",tau);
    log.printf("  KbT %f\n",kbt_);
  }
  // Transition tempered metadynamics options
  if (tt_specs_.is_active) {
    logTemperingSpecs(tt_specs_);
    // Check that the appropriate transition bias quantity is calculated.
    // (Should never trip, given that the flag is automatically set.)
    if (!calc_transition_bias_) {
      error(" transition tempering requires calculation of a transition bias");
    }
  }

  // Overall tempering sanity check (this gets tricky when multiple are active).
  // When multiple temperings are active, it's fine to have one tempering attempt
  // to increase hill size with increasing bias, so long as the others can shrink
  // the hills faster than it increases their size in the long-time limit.
  // This set of checks ensures that the hill sizes eventually decay to zero as c(t)
  // diverges to infinity.
  // The alpha parameter allows hills to decay as 1/t^alpha instead of 1/t,
  // a slower decay, so as t -> infinity, only the temperings with the largest
  // alphas govern the final asymptotic decay. (Alpha helps prevent false convergence.)
  if (welltemp_ || dampfactor_ > 0.0 || tt_specs_.is_active) {
    // Determine the number of active temperings.
    int n_active = 0;
    if (welltemp_) n_active++;
    if (dampfactor_ > 0.0) n_active++;
    if (tt_specs_.is_active) n_active++;
    // Find the greatest alpha.
    double greatest_alpha = 0.0;
    if (welltemp_) greatest_alpha = max(greatest_alpha, 1.0);
    if (dampfactor_ > 0.0) greatest_alpha = max(greatest_alpha, 1.0);
    if (tt_specs_.is_active) greatest_alpha = max(greatest_alpha, tt_specs_.alpha);
    // Find the least alpha.
    double least_alpha = 1.0;
    if (welltemp_) least_alpha = min(least_alpha, 1.0);
    if (dampfactor_ > 0.0) least_alpha = min(least_alpha, 1.0);
    if (tt_specs_.is_active) least_alpha = min(least_alpha, tt_specs_.alpha);
    // Find the inverse harmonic average of the delta T parameters for all
    // of the temperings with the greatest alpha values.
    double total_governing_deltaT_inv = 0.0;
    if (welltemp_ && 1.0 == greatest_alpha && biasf_ != 1.0) total_governing_deltaT_inv += 1.0 / (biasf_ - 1.0);
    if (dampfactor_ > 0.0 && 1.0 == greatest_alpha) total_governing_deltaT_inv += 1.0 / (dampfactor_);
    if (tt_specs_.is_active && tt_specs_.alpha == greatest_alpha) total_governing_deltaT_inv += 1.0 / (tt_specs_.biasf - 1.0);
    // Give a newbie-friendly error message for people using one tempering if
    // only one is active.
    if (n_active == 1 && total_governing_deltaT_inv < 0.0) {
      error("for stable tempering, the bias factor must be greater than one");
      // Give a slightly more complex error message to users stacking multiple
      // tempering options at a time, but all with uniform alpha values.
    } else if (total_governing_deltaT_inv < 0.0 && greatest_alpha == least_alpha) {
      error("for stable tempering, the sum of the inverse Delta T parameters must be greater than zero!");
      // Give the most technical error message to users stacking multiple tempering
      // options with different alpha parameters.
    } else if (total_governing_deltaT_inv < 0.0 && greatest_alpha != least_alpha) {
      error("for stable tempering, the sum of the inverse Delta T parameters for the greatest asymptotic hill decay exponents must be greater than zero!");
    }
  }

  if(doInt_) log.printf("  Upper and Lower limits boundaries for the bias are activated at %f - %f\n", lowI_, uppI_);
  if(grid_) {
    log.printf("  Grid min");
    for(unsigned i=0; i<gmin.size(); ++i) log.printf(" %s",gmin[i].c_str() );
    log.printf("\n");
    log.printf("  Grid max");
    for(unsigned i=0; i<gmax.size(); ++i) log.printf(" %s",gmax[i].c_str() );
    log.printf("\n");
    log.printf("  Grid bin");
    for(unsigned i=0; i<gbin.size(); ++i) log.printf(" %u",gbin[i]);
    log.printf("\n");
    if(spline) {log.printf("  Grid uses spline interpolation\n");}
    if(sparsegrid) {log.printf("  Grid uses sparse grid\n");}
    if(wgridstride_>0) {log.printf("  Grid is written on file %s with stride %d\n",gridfilename_.c_str(),wgridstride_);}
  }

  if(mw_n_>1) {
    if(walkers_mpi) error("MPI version of multiple walkers is not compatible with filesystem version of multiple walkers");
    log.printf("  %d multiple walkers active\n",mw_n_);
    log.printf("  walker id %d\n",mw_id_);
    log.printf("  reading stride %d\n",mw_rstride_);
    if(mw_dir_!="")log.printf("  directory with hills files %s\n",mw_dir_.c_str());
  } else {
    if(walkers_mpi) {
      log.printf("  Multiple walkers active using MPI communnication\n");
      if(mw_dir_!="")log.printf("  directory with hills files %s\n",mw_dir_.c_str());
      if(comm.Get_rank()==0) {
        // Only root of group can communicate with other walkers
        mpi_nw_=multi_sim_comm.Get_size();
        mpi_mw_=multi_sim_comm.Get_rank();
      }
      // Communicate to the other members of the same group
      // info abount number of walkers and walker index
      comm.Bcast(mpi_nw_,0);
      comm.Bcast(mpi_mw_,0);
    }
  }

  if( rewf_grid_.size()>0 ) {
    addComponent("rbias"); componentIsNotPeriodic("rbias");
    addComponent("rct"); componentIsNotPeriodic("rct");
    log.printf("  the c(t) reweighting factor will be calculated every %u hills\n",rewf_ustride_);
    getPntrToComponent("rct")->set(reweight_factor);
  }
  addComponent("work"); componentIsNotPeriodic("work");

  if(acceleration) {
    if (kbt_ == 0.0) {
      error("The calculation of the acceleration works only if simulation temperature has been defined");
    }
    log.printf("  calculation on the fly of the acceleration factor");
    addComponent("acc"); componentIsNotPeriodic("acc");
    // Set the initial value of the the acceleration.
    // If this is not a restart, set to 1.0.
    if (acc_rfilename.length() == 0) {
      getPntrToComponent("acc")->set(1.0);
      // Otherwise, read and set the restart value.
    } else {
      // Restart of acceleration does not make sense if the restart timestep is zero.
      //if (getStep() == 0) {
      //  error("Restarting calculation of acceleration factors works only if simulation timestep is restarted correctly");
      //}
      // Open the ACCELERATION_RFILE.
      IFile acc_rfile;
      acc_rfile.link(*this);
      if(acc_rfile.FileExist(acc_rfilename)) {
        acc_rfile.open(acc_rfilename);
      } else {
        error("The ACCELERATION_RFILE file you want to read: " + acc_rfilename + ", cannot be found!");
      }
      // Read the file to find the restart acceleration.
      double acc_rmean;
      double acc_rtime;
      std::string acclabel = getLabel() + ".acc";
      acc_rfile.allowIgnoredFields();
      while(acc_rfile.scanField("time", acc_rtime)) {
        acc_rfile.scanField(acclabel, acc_rmean);
        acc_rfile.scanField();
      }
      acc_rfile.close();
      acc_restart_mean_ = acc_rmean;
      // Set component based on the read values.
      getPntrToComponent("acc")->set(acc_rmean);
    }
  }
  if (calc_max_bias_) {
    if (!grid_) error("Calculating the maximum bias on the fly works only with a grid");
    log.printf("  calculation on the fly of the maximum bias max(V(s,t)) \n");
    addComponent("maxbias");
    componentIsNotPeriodic("maxbias");
  }
  if (calc_transition_bias_) {
    if (!grid_) error("Calculating the transition bias on the fly works only with a grid");
    log.printf("  calculation on the fly of the transition bias V*(t)\n");
    addComponent("transbias");
    componentIsNotPeriodic("transbias");
    log.printf("  Number of transition wells %d\n", transitionwells_.size());
    if (transitionwells_.size() == 0) error("Calculating the transition bias on the fly requires definition of at least one transition well");
    // Check that a grid is in use.
    if (!grid_) error(" transition barrier finding requires a grid for the bias");
    // Log the wells and check that they are in the grid.
    for (unsigned i = 0; i < transitionwells_.size(); i++) {
      // Log the coordinate.
      log.printf("  Transition well %d at coordinate ", i);
      for (unsigned j = 0; j < getNumberOfArguments(); j++) log.printf("%f ", transitionwells_[i][j]);
      log.printf("\n");
      // Check that the coordinate is in the grid.
      for (unsigned j = 0; j < getNumberOfArguments(); j++) {
        double max, min;
        Tools::convert(gmin[j], min);
        Tools::convert(gmax[j], max);
        if (transitionwells_[i][j] < min || transitionwells_[i][j] > max) error(" transition well is not in grid");
      }
    }
  }

  // for performance
  dp_ = new double[getNumberOfArguments()];

  // initializing and checking grid
  if(grid_) {
    // check for mesh and sigma size
    for(unsigned i=0; i<getNumberOfArguments(); i++) {
      double a,b;
      Tools::convert(gmin[i],a);
      Tools::convert(gmax[i],b);
      double mesh=(b-a)/((double)gbin[i]);
      if(adaptive_==FlexibleBin::none) {
        if(mesh>0.5*sigma0_[i]) log<<"  WARNING: Using a METAD with a Grid Spacing larger than half of the Gaussians width can produce artifacts\n";
      } else {
        if(mesh>0.5*sigma0min_[i]||sigma0min_[i]<0.) log<<"  WARNING: to use a METAD with a GRID and ADAPTIVE you need to set a Grid Spacing larger than half of the Gaussians \n";
      }
    }
    std::string funcl=getLabel() + ".bias";
    if(!sparsegrid) {BiasGrid_=new Grid(funcl,getArguments(),gmin,gmax,gbin,spline,true);}
    else {BiasGrid_=new SparseGrid(funcl,getArguments(),gmin,gmax,gbin,spline,true);}
    std::vector<std::string> actualmin=BiasGrid_->getMin();
    std::vector<std::string> actualmax=BiasGrid_->getMax();
    for(unsigned i=0; i<getNumberOfArguments(); i++) {
      if(gmin[i]!=actualmin[i]) log<<"  WARNING: GRID_MIN["<<i<<"] has been adjusted to "<<actualmin[i]<<" to fit periodicity\n";
      if(gmax[i]!=actualmax[i]) log<<"  WARNING: GRID_MAX["<<i<<"] has been adjusted to "<<actualmax[i]<<" to fit periodicity\n";
    }
  }

  // restart from external grid
  bool restartedFromGrid=false;
  if(gridreadfilename_.length()>0) {
    // read the grid in input, find the keys
    IFile gridfile;
    gridfile.link(*this);
    if(gridfile.FileExist(gridreadfilename_)) {
      gridfile.open(gridreadfilename_);
    } else {
      error("The GRID file you want to read: " + gridreadfilename_ + ", cannot be found!");
    }
    std::string funcl=getLabel() + ".bias";
    BiasGrid_=Grid::create(funcl, getArguments(), gridfile, gmin, gmax, gbin, sparsegrid, spline, true);
    gridfile.close();
    if(BiasGrid_->getDimension()!=getNumberOfArguments()) error("mismatch between dimensionality of input grid and number of arguments");
    for(unsigned i=0; i<getNumberOfArguments(); ++i) {
      if( getPntrToArgument(i)->isPeriodic()!=BiasGrid_->getIsPeriodic()[i] ) error("periodicity mismatch between arguments and input bias");
      double a, b;
      Tools::convert(gmin[i],a);
      Tools::convert(gmax[i],b);
      double mesh=(b-a)/((double)gbin[i]);
      if(mesh>0.5*sigma0_[i]) log<<"  WARNING: Using a METAD with a Grid Spacing larger than half of the Gaussians width can produce artifacts\n";
    }
    log.printf("  Restarting from %s:",gridreadfilename_.c_str());
    if(getRestart()) restartedFromGrid=true;
  }

  // initializing and checking grid
  if(grid_&&!(gridreadfilename_.length()>0)) {
    // check for adaptive and sigma_min
    if(sigma0min_.size()==0&&adaptive_!=FlexibleBin::none) error("When using Adaptive Gaussians on a grid SIGMA_MIN must be specified");
    // check for mesh and sigma size
    for(unsigned i=0; i<getNumberOfArguments(); i++) {
      double a,b;
      Tools::convert(gmin[i],a);
      Tools::convert(gmax[i],b);
      double mesh=(b-a)/((double)gbin[i]);
      if(mesh>0.5*sigma0_[i]) log<<"  WARNING: Using a METAD with a Grid Spacing larger than half of the Gaussians width can produce artifacts\n";
    }
    std::string funcl=getLabel() + ".bias";
    if(!sparsegrid) {BiasGrid_=new Grid(funcl,getArguments(),gmin,gmax,gbin,spline,true);}
    else {BiasGrid_=new SparseGrid(funcl,getArguments(),gmin,gmax,gbin,spline,true);}
    std::vector<std::string> actualmin=BiasGrid_->getMin();
    std::vector<std::string> actualmax=BiasGrid_->getMax();
    for(unsigned i=0; i<getNumberOfArguments(); i++) {
      if(gmin[i]!=actualmin[i]) log<<"  WARNING: GRID_MIN["<<i<<"] has been adjusted to "<<actualmin[i]<<" to fit periodicity\n";
      if(gmax[i]!=actualmax[i]) log<<"  WARNING: GRID_MAX["<<i<<"] has been adjusted to "<<actualmax[i]<<" to fit periodicity\n";
    }
  }

  // creating vector of ifile* for hills reading
  // open all files at the beginning and read Gaussians if restarting
  for(int i=0; i<mw_n_; ++i) {
    string fname;
    if(mw_dir_!="") {
      if(mw_n_>1) {
        stringstream out; out << i;
        fname = mw_dir_+"/"+hillsfname+"."+out.str();
      } else if(walkers_mpi) {
        fname = mw_dir_+"/"+hillsfname;
      } else {
        fname = hillsfname;
      }
    } else {
      if(mw_n_>1) {
        stringstream out; out << i;
        fname = hillsfname+"."+out.str();
      } else {
        fname = hillsfname;
      }
    }
    IFile *ifile = new IFile();
    ifile->link(*this);
    ifiles.push_back(ifile);
    ifilesnames.push_back(fname);
    if(ifile->FileExist(fname)) {
      ifile->open(fname);
      if(getRestart()&&!restartedFromGrid) {
        log.printf("  Restarting from %s:",ifilesnames[i].c_str());
        readGaussians(ifiles[i]);
      }
      ifiles[i]->reset(false);
      // close only the walker own hills file for later writing
      if(i==mw_id_) ifiles[i]->close();
    }
  }

  comm.Barrier();
  // this barrier is needed when using walkers_mpi
  // to be sure that all files have been read before
  // backing them up
  // it should not be used when walkers_mpi is false otherwise
  // it would introduce troubles when using replicas without METAD
  // (e.g. in bias exchange with a neutral replica)
  // see issue #168 on github
  if(comm.Get_rank()==0 && walkers_mpi) multi_sim_comm.Barrier();
  if(targetfilename_.length()>0) {
    IFile gridfile; gridfile.open(targetfilename_);
    std::string funcl=getLabel() + ".target";
    TargetGrid_=Grid::create(funcl,getArguments(),gridfile,false,false,true);
    gridfile.close();
    if(TargetGrid_->getDimension()!=getNumberOfArguments()) error("mismatch between dimensionality of input grid and number of arguments");
    for(unsigned i=0; i<getNumberOfArguments(); ++i) {
      if( getPntrToArgument(i)->isPeriodic()!=TargetGrid_->getIsPeriodic()[i] ) error("periodicity mismatch between arguments and input bias");
    }
  }

  // Calculate the Tiwary-Parrinello reweighting factor if we are restarting from previous hills
  if(getRestart() && rewf_grid_.size()>0 ) computeReweightingFactor();
  // Calculate all special bias quantities desired if restarting with nonzero bias.
  if(getRestart() && calc_max_bias_) {
    max_bias_ = BiasGrid_->getMaxValue();
    getPntrToComponent("maxbias")->set(max_bias_);
  }
  if(getRestart() && calc_transition_bias_) {
    transition_bias_ = getTransitionBarrierBias();
    getPntrToComponent("transbias")->set(transition_bias_);
  }

  // open grid file for writing
  if(wgridstride_>0) {
    gridfile_.link(*this);
    if(walkers_mpi) {
      int r=0;
      if(comm.Get_rank()==0) r=multi_sim_comm.Get_rank();
      comm.Bcast(r,0);
      if(r>0) gridfilename_="/dev/null";
      gridfile_.enforceSuffix("");
    }
    if(mw_n_>1) gridfile_.enforceSuffix("");
    gridfile_.open(gridfilename_);
  }

  // open hills file for writing
  hillsOfile_.link(*this);
  if(walkers_mpi) {
    int r=0;
    if(comm.Get_rank()==0) r=multi_sim_comm.Get_rank();
    comm.Bcast(r,0);
    if(r>0) ifilesnames[mw_id_]="/dev/null";
    hillsOfile_.enforceSuffix("");
  }
  if(mw_n_>1) hillsOfile_.enforceSuffix("");
  hillsOfile_.open(ifilesnames[mw_id_]);
  if(fmt.length()>0) hillsOfile_.fmtField(fmt);
  hillsOfile_.addConstantField("multivariate");
  if(doInt_) {
    hillsOfile_.addConstantField("lower_int").printField("lower_int",lowI_);
    hillsOfile_.addConstantField("upper_int").printField("upper_int",uppI_);
  }
  hillsOfile_.setHeavyFlush();
  // output periodicities of variables
  for(unsigned i=0; i<getNumberOfArguments(); ++i) hillsOfile_.setupPrintValue( getPntrToArgument(i) );

  bool concurrent=false;
  const ActionSet&actionSet(plumed.getActionSet());
  for(const auto & p : actionSet) if(dynamic_cast<MetaD*>(p)) { concurrent=true; break; }
  if(concurrent) log<<"  You are using concurrent metadynamics\n";
  if(rect_biasf_.size()>0) {
    if(walkers_mpi) {
      log<<"  You are using RECT in its 'altruistic' implementation\n";
    }{
      log<<"  You are using RECT\n";
    }
  }

  log<<"  Bibliography "<<plumed.cite("Laio and Parrinello, PNAS 99, 12562 (2002)");
  if(welltemp_) log<<plumed.cite(
                       "Barducci, Bussi, and Parrinello, Phys. Rev. Lett. 100, 020603 (2008)");
  if(tt_specs_.is_active) {
    log << plumed.cite("Dama, Rotskoff, Parrinello, and Voth, J. Chem. Theory Comput. 10, 3626 (2014)");
    log << plumed.cite("Dama, Parrinello, and Voth, Phys. Rev. Lett. 112, 240602 (2014)");
  }
  if(mw_n_>1||walkers_mpi) log<<plumed.cite(
                                  "Raiteri, Laio, Gervasio, Micheletti, and Parrinello, J. Phys. Chem. B 110, 3533 (2006)");
  if(adaptive_!=FlexibleBin::none) log<<plumed.cite(
                                          "Branduardi, Bussi, and Parrinello, J. Chem. Theory Comput. 8, 2247 (2012)");
  if(doInt_) log<<plumed.cite(
                    "Baftizadeh, Cossio, Pietrucci, and Laio, Curr. Phys. Chem. 2, 79 (2012)");
  if(acceleration) log<<plumed.cite(
                          "Pratyush and Parrinello, Phys. Rev. Lett. 111, 230602 (2013)");
  if(rewf_grid_.size()>0) log<<plumed.cite(
                                 "Pratyush and Parrinello, J. Phys. Chem. B, 119, 736 (2015)");
  if(concurrent || rect_biasf_.size()>0) log<<plumed.cite(
          "Gil-Ley and Bussi, J. Chem. Theory Comput. 11, 1077 (2015)");
  if(rect_biasf_.size()>0 && walkers_mpi) log<<plumed.cite(
          "Hosek, Toulcova, Bortolato, and Spiwok, J. Phys. Chem. B 120, 2209 (2016)");
  if(targetfilename_.length()>0) {
    log<<plumed.cite("White, Dama, and Voth, J. Chem. Theory Comput. 11, 2451 (2015)");
    log<<plumed.cite("Marinelli and Faraldo-Gómez,  Biophys. J. 108, 2779 (2015)");
    log<<plumed.cite("Gil-Ley, Bottaro, and Bussi, submitted (2016)");
  }
  log<<"\n";
}

void MetaD::readTemperingSpecs(TemperingSpecs &t_specs) {
  // Set global tempering parameters.
  parse(t_specs.name_stem + "BIASFACTOR", t_specs.biasf);
  if (t_specs.biasf != -1.0) {
    if (kbt_ == 0.0) {
      error("Unless the MD engine passes the temperature to plumed, with tempered metad you must specify it using TEMP");
    }
    if (t_specs.biasf == 1.0) {
      error("A bias factor of 1 corresponds to zero delta T and zero hill size, so it is not allowed.");
    }
    t_specs.is_active = true;
    parse(t_specs.name_stem + "BIASTHRESHOLD", t_specs.threshold);
    if (t_specs.threshold < 0.0) {
      error(t_specs.name + " bias threshold is nonsensical");
    }
    parse(t_specs.name_stem + "ALPHA", t_specs.alpha);
    if (t_specs.alpha <= 0.0 || t_specs.alpha > 1.0) {
      error(t_specs.name + " decay shape parameter alpha is nonsensical");
    }
  }
}

void MetaD::logTemperingSpecs(const TemperingSpecs &t_specs) {
  log.printf("  %s bias factor %f\n", t_specs.name.c_str(), t_specs.biasf);
  log.printf("  KbT %f\n", kbt_);
  if (t_specs.threshold != 0.0) log.printf("  %s bias threshold %f\n", t_specs.name.c_str(), t_specs.threshold);
  if (t_specs.alpha != 1.0) log.printf("  %s decay shape parameter alpha %f\n", t_specs.name.c_str(), t_specs.alpha);
}

void MetaD::readGaussians(IFile *ifile)
{
  unsigned ncv=getNumberOfArguments();
  vector<double> center(ncv);
  vector<double> sigma(ncv);
  double height;
  int nhills=0;
  bool multivariate=false;

  std::vector<Value> tmpvalues;
  for(unsigned j=0; j<getNumberOfArguments(); ++j) tmpvalues.push_back( Value( this, getPntrToArgument(j)->getName(), false ) );

  while(scanOneHill(ifile,tmpvalues,center,sigma,height,multivariate)) {
    ;
    nhills++;
// note that for gamma=1 we store directly -F
    if(welltemp_ && biasf_>1.0) {height*=(biasf_-1.0)/biasf_;}
    addGaussian(Gaussian(center,sigma,height,multivariate));
  }
  log.printf("      %d Gaussians read\n",nhills);
}

bool MetaD::readChunkOfGaussians(IFile *ifile, unsigned n)
{
  unsigned ncv=getNumberOfArguments();
  vector<double> center(ncv);
  vector<double> sigma(ncv);
  double height;
  unsigned nhills=0;
  bool multivariate=false;
  std::vector<Value> tmpvalues;
  for(unsigned j=0; j<getNumberOfArguments(); ++j) tmpvalues.push_back( Value( this, getPntrToArgument(j)->getName(), false ) );

  while(scanOneHill(ifile,tmpvalues,center,sigma,height,multivariate)) {
    ;
// note that for gamma=1 we store directly -F
    if(welltemp_ && biasf_>1.0) height*=(biasf_-1.0)/biasf_;
    addGaussian(Gaussian(center,sigma,height,multivariate));
    if(nhills==n) {
      log.printf("      %u Gaussians read\n",nhills);
      return true;
    }
    nhills++;
  }
  log.printf("      %u Gaussians read\n",nhills);
  return false;
}

void MetaD::writeGaussian(const Gaussian& hill, OFile&file)
{
  unsigned ncv=getNumberOfArguments();
  file.printField("time",getTimeStep()*getStep());
  for(unsigned i=0; i<ncv; ++i) {
    file.printField(getPntrToArgument(i),hill.center[i]);
  }
  if(hill.multivariate) {
    hillsOfile_.printField("multivariate","true");
    Matrix<double> mymatrix(ncv,ncv);
    unsigned k=0;
    for(unsigned i=0; i<ncv; i++) {
      for(unsigned j=i; j<ncv; j++) {
        // recompose the full inverse matrix
        mymatrix(i,j)=mymatrix(j,i)=hill.sigma[k];
        k++;
      }
    }
    // invert it
    Matrix<double> invmatrix(ncv,ncv);
    Invert(mymatrix,invmatrix);
    // enforce symmetry
    for(unsigned i=0; i<ncv; i++) {
      for(unsigned j=i; j<ncv; j++) {
        invmatrix(i,j)=invmatrix(j,i);
      }
    }

    // do cholesky so to have a "sigma like" number
    Matrix<double> lower(ncv,ncv);
    cholesky(invmatrix,lower);
    // loop in band form
    for(unsigned i=0; i<ncv; i++) {
      for(unsigned j=0; j<ncv-i; j++) {
        file.printField("sigma_"+getPntrToArgument(j+i)->getName()+"_"+getPntrToArgument(j)->getName(),lower(j+i,j));
      }
    }
  } else {
    hillsOfile_.printField("multivariate","false");
    for(unsigned i=0; i<ncv; ++i)
      file.printField("sigma_"+getPntrToArgument(i)->getName(),hill.sigma[i]);
  }
  double height=hill.height;
// note that for gamma=1 we store directly -F
  if(welltemp_ && biasf_>1.0) height*=biasf_/(biasf_-1.0);
  file.printField("height",height).printField("biasf",biasf_);
  if(mw_n_>1) file.printField("clock",int(std::time(0)));
  file.printField();
}

void MetaD::addGaussian(const Gaussian& hill)
{
  if(!grid_) hills_.push_back(hill);
  else {
    unsigned ncv=getNumberOfArguments();
    vector<unsigned> nneighb=getGaussianSupport(hill);
    vector<Grid::index_t> neighbors=BiasGrid_->getNeighbors(hill.center,nneighb);
    vector<double> der(ncv);
    vector<double> xx(ncv);
    if(comm.Get_size()==1) {
      for(unsigned i=0; i<neighbors.size(); ++i) {
        Grid::index_t ineigh=neighbors[i];
        for(unsigned j=0; j<ncv; ++j) der[j]=0.0;
        BiasGrid_->getPoint(ineigh,xx);
        double bias=evaluateGaussian(xx,hill,&der[0]);
        BiasGrid_->addValueAndDerivatives(ineigh,bias,der);
      }
    } else {
      unsigned stride=comm.Get_size();
      unsigned rank=comm.Get_rank();
      vector<double> allder(ncv*neighbors.size(),0.0);
      vector<double> allbias(neighbors.size(),0.0);
      for(unsigned i=rank; i<neighbors.size(); i+=stride) {
        Grid::index_t ineigh=neighbors[i];
        BiasGrid_->getPoint(ineigh,xx);
        allbias[i]=evaluateGaussian(xx,hill,&allder[ncv*i]);
      }
      comm.Sum(allbias);
      comm.Sum(allder);
      for(unsigned i=0; i<neighbors.size(); ++i) {
        Grid::index_t ineigh=neighbors[i];
        for(unsigned j=0; j<ncv; ++j) {der[j]=allder[ncv*i+j];}
        BiasGrid_->addValueAndDerivatives(ineigh,allbias[i],der);
      }
    }
  }
}

vector<unsigned> MetaD::getGaussianSupport(const Gaussian& hill)
{
  vector<unsigned> nneigh;
  vector<double> cutoff;
  unsigned ncv=getNumberOfArguments();

  // traditional or flexible hill?
  if(hill.multivariate) {
    unsigned k=0;
    Matrix<double> mymatrix(ncv,ncv);
    for(unsigned i=0; i<ncv; i++) {
      for(unsigned j=i; j<ncv; j++) {
        // recompose the full inverse matrix
        mymatrix(i,j)=mymatrix(j,i)=hill.sigma[k];
        k++;
      }
    }
    // Reinvert so to have the ellipses
    Matrix<double> myinv(ncv,ncv);
    Invert(mymatrix,myinv);
    Matrix<double> myautovec(ncv,ncv);
    vector<double> myautoval(ncv); //should I take this or their square root?
    diagMat(myinv,myautoval,myautovec);
    double maxautoval=0.;
    unsigned ind_maxautoval; ind_maxautoval=ncv;
    for(unsigned i=0; i<ncv; i++) {
      if(myautoval[i]>maxautoval) {maxautoval=myautoval[i]; ind_maxautoval=i;}
    }
    for(unsigned i=0; i<ncv; i++) {
      cutoff.push_back(sqrt(2.0*DP2CUTOFF)*abs(sqrt(maxautoval)*myautovec(i,ind_maxautoval)));
    }
  } else {
    for(unsigned i=0; i<ncv; ++i) {
      cutoff.push_back(sqrt(2.0*DP2CUTOFF)*hill.sigma[i]);
    }
  }

  if(doInt_) {
    if(hill.center[0]+cutoff[0] > uppI_ || hill.center[0]-cutoff[0] < lowI_) {
      // in this case, we updated the entire grid to avoid problems
      return BiasGrid_->getNbin();
    } else {
      nneigh.push_back( static_cast<unsigned>(ceil(cutoff[0]/BiasGrid_->getDx()[0])) );
      return nneigh;
    }
  } else {
    for(unsigned i=0; i<ncv; i++) {
      nneigh.push_back( static_cast<unsigned>(ceil(cutoff[i]/BiasGrid_->getDx()[i])) );
    }
  }

  return nneigh;
}

double MetaD::getBiasAndDerivatives(const vector<double>& cv, double* der)
{
  double bias=0.0;
  if(!grid_) {
    if(hills_.size()>10000 && (getStep()-last_step_warn_grid)>10000) {
      std::string msg;
      Tools::convert(hills_.size(),msg);
      msg="You have accumulated "+msg+" hills, you should enable GRIDs to avoid serious performance hits";
      warning(msg);
      last_step_warn_grid=getStep();
    }
    unsigned stride=comm.Get_size();
    unsigned rank=comm.Get_rank();
    for(unsigned i=rank; i<hills_.size(); i+=stride) {
      bias+=evaluateGaussian(cv,hills_[i],der);
    }
    comm.Sum(bias);
    if(der) comm.Sum(der,getNumberOfArguments());
  } else {
    if(der) {
      vector<double> vder(getNumberOfArguments());
      bias=BiasGrid_->getValueAndDerivatives(cv,vder);
      for(unsigned i=0; i<getNumberOfArguments(); ++i) {der[i]=vder[i];}
    } else {
      bias = BiasGrid_->getValue(cv);
    }
  }

  return bias;
}

double MetaD::getGaussianNormalization( const Gaussian& hill )
{
  double norm=1;
  unsigned ncv=hill.center.size();

  if(hill.multivariate) {
    // recompose the full sigma from the upper diag cholesky
    unsigned k=0;
    Matrix<double> mymatrix(ncv,ncv);
    for(unsigned i=0; i<ncv; i++) {
      for(unsigned j=i; j<ncv; j++) {
        mymatrix(i,j)=mymatrix(j,i)=hill.sigma[k]; // recompose the full inverse matrix
        k++;
      }
      double ldet; logdet( mymatrix, ldet );
      norm = exp( ldet );  // Not sure here if mymatrix is sigma or inverse
    }
  } else {
    for(unsigned i=0; i<hill.sigma.size(); ++i) norm*=hill.sigma[i];
  }

  return norm*pow(2*pi,static_cast<double>(ncv)/2.0);
}

double MetaD::evaluateGaussian(const vector<double>& cv, const Gaussian& hill, double* der)
{
  double dp2=0.0;
  double bias=0.0;
  // I use a pointer here because cv is const (and should be const)
  // but when using doInt it is easier to locally replace cv[0] with
  // the upper/lower limit in case it is out of range
  const double *pcv=NULL; // pointer to cv
  double tmpcv[1]; // tmp array with cv (to be used with doInt_)
  if(cv.size()>0) pcv=&cv[0];
  if(doInt_) {
    plumed_assert(cv.size()==1);
    tmpcv[0]=cv[0];
    if(cv[0]<lowI_) tmpcv[0]=lowI_;
    if(cv[0]>uppI_) tmpcv[0]=uppI_;
    pcv=&(tmpcv[0]);
  }
  if(hill.multivariate) {
    unsigned k=0;
    unsigned ncv=cv.size();
    // recompose the full sigma from the upper diag cholesky
    Matrix<double> mymatrix(ncv,ncv);
    for(unsigned i=0; i<ncv; i++) {
      for(unsigned j=i; j<ncv; j++) {
        mymatrix(i,j)=mymatrix(j,i)=hill.sigma[k]; // recompose the full inverse matrix
        k++;
      }
    }
    for(unsigned i=0; i<cv.size(); ++i) {
      double dp_i=difference(i,hill.center[i],pcv[i]);
      dp_[i]=dp_i;
      for(unsigned j=i; j<cv.size(); ++j) {
        if(i==j) {
          dp2+=dp_i*dp_i*mymatrix(i,j)*0.5;
        } else {
          double dp_j=difference(j,hill.center[j],pcv[j]);
          dp2+=dp_i*dp_j*mymatrix(i,j);
        }
      }
    }
    if(dp2<DP2CUTOFF) {
      bias=hill.height*exp(-dp2);
      if(der) {
        for(unsigned i=0; i<cv.size(); ++i) {
          double tmp=0.0;
          for(unsigned j=0; j<cv.size(); ++j) {
            tmp += dp_[j]*mymatrix(i,j)*bias;
          }
          der[i]-=tmp;
        }
      }
    }
  } else {
    for(unsigned i=0; i<cv.size(); ++i) {
      double dp=difference(i,hill.center[i],pcv[i])*hill.invsigma[i];
      dp2+=dp*dp;
      dp_[i]=dp;
    }
    dp2*=0.5;
    if(dp2<DP2CUTOFF) {
      bias=hill.height*exp(-dp2);
      if(der) {
        for(unsigned i=0; i<cv.size(); ++i) {der[i]+=-bias*dp_[i]*hill.invsigma[i];}
      }
    }
  }

  if(doInt_ && der) {
    if(cv[0]<lowI_ || cv[0]>uppI_) for(unsigned i=0; i<cv.size(); ++i) der[i]=0;
  }

  return bias;
}

double MetaD::getHeight(const vector<double>& cv)
{
  double height=height0_;
  if(welltemp_) {
    double vbias = getBiasAndDerivatives(cv);
    if(biasf_>1.0) {
      height = height0_*exp(-vbias/(kbt_*(biasf_-1.0)));
    } else {
      // notice that if gamma=1 we store directly -F
      height = height0_*exp(-vbias/kbt_);
    }
  }
  if(dampfactor_>0.0) {
    plumed_assert(BiasGrid_);
    double m=BiasGrid_->getMaxValue();
    height*=exp(-m/(kbt_*(dampfactor_)));
  }
  if (tt_specs_.is_active) {
    double vbarrier = transition_bias_;
    temperHeight(height, tt_specs_, vbarrier);
  }
  if(TargetGrid_) {
    double f=TargetGrid_->getValue(cv)-TargetGrid_->getMaxValue();
    height*=exp(f/kbt_);
  }
  return height;
}

void MetaD::temperHeight(double &height, const TemperingSpecs &t_specs, const double tempering_bias) {
  if (t_specs.alpha == 1.0) {
    height *= exp(-max(0.0, tempering_bias - t_specs.threshold) / (kbt_ * (t_specs.biasf - 1.0)));
  } else {
    height *= pow(1 + (1 - t_specs.alpha) / t_specs.alpha * max(0.0, tempering_bias - t_specs.threshold) / (kbt_ * (t_specs.biasf - 1.0)), - t_specs.alpha / (1 - t_specs.alpha));
  }
}

void MetaD::calculate()
{
  // this is because presently there is no way to properly pass information
  // on adaptive hills (diff) after exchanges:
  if(adaptive_==FlexibleBin::diffusion && getExchangeStep()) error("ADAPTIVE=DIFF is not compatible with replica exchange");

  const unsigned ncv=getNumberOfArguments();
  vector<double> cv(ncv);
  double* der = new double[ncv];
  for(unsigned i=0; i<ncv; ++i) {
    cv[i]=getArgument(i);
    der[i]=0.;
  }
  double ene = getBiasAndDerivatives(cv,der);
// special case for gamma=1.0
  if(biasf_==1.0) {
    ene=0.0;
    for(unsigned i=0; i<getNumberOfArguments(); ++i) {der[i]=0.0;}
  }

  setBias(ene);
  if( rewf_grid_.size()>0 ) getPntrToComponent("rbias")->set(ene - reweight_factor);
  // calculate the acceleration factor
  if(acceleration&&!isFirstStep) {
    acc += static_cast<double>(getStride()) * exp(ene/(kbt_));
    const double mean_acc = acc/((double) getStep());
    getPntrToComponent("acc")->set(mean_acc);
  } else if (acceleration && isFirstStep && acc_restart_mean_ > 0.0) {
    acc = acc_restart_mean_ * static_cast<double>(getStep());
  }

  getPntrToComponent("work")->set(work_);
  // set Forces
  for(unsigned i=0; i<ncv; ++i) {
    setOutputForce(i,-der[i]);
  }
  delete [] der;
}

void MetaD::update() {
  vector<double> cv(getNumberOfArguments());
  vector<double> thissigma;
  bool multivariate;

  // adding hills criteria (could be more complex though)
  bool nowAddAHill;
  if(getStep()%stride_==0 && !isFirstStep )nowAddAHill=true;
  else {
    nowAddAHill=false;
    isFirstStep=false;
  }

  for(unsigned i=0; i<cv.size(); ++i) cv[i] = getArgument(i);

  double vbias=getBiasAndDerivatives(cv);

  // if you use adaptive, call the FlexibleBin
  if(adaptive_!=FlexibleBin::none) {
    flexbin->update(nowAddAHill);
    multivariate=true;
  } else {
    multivariate=false;
  }

  if(nowAddAHill) {
    // add a Gaussian
    double height=getHeight(cv);
    // returns upper diagonal inverse
    if(adaptive_!=FlexibleBin::none) thissigma=flexbin->getInverseMatrix();
    // returns normal sigma
    else thissigma=sigma0_;

    // In case we use walkers_mpi, it is now necessary to communicate with other replicas.
    if(walkers_mpi) {
      // Allocate arrays to store all walkers hills
      std::vector<double> all_cv(mpi_nw_*cv.size(),0.0);
      std::vector<double> all_sigma(mpi_nw_*thissigma.size(),0.0);
      std::vector<double> all_height(mpi_nw_,0.0);
      std::vector<int>    all_multivariate(mpi_nw_,0);
      if(comm.Get_rank()==0) {
        // Communicate (only root)
        multi_sim_comm.Allgather(cv,all_cv);
        multi_sim_comm.Allgather(thissigma,all_sigma);
// notice that if gamma=1 we store directly -F so this scaling is not necessary:
        multi_sim_comm.Allgather(height*(biasf_>1.0?biasf_/(biasf_-1.0):1.0),all_height);
        multi_sim_comm.Allgather(int(multivariate),all_multivariate);
      }
      // Share info with group members
      comm.Bcast(all_cv,0);
      comm.Bcast(all_sigma,0);
      comm.Bcast(all_height,0);
      comm.Bcast(all_multivariate,0);
      for(unsigned i=0; i<mpi_nw_; i++) {
        // actually add hills one by one
        std::vector<double> cv_now(cv.size());
        std::vector<double> sigma_now(thissigma.size());
        for(unsigned j=0; j<cv.size(); j++) cv_now[j]=all_cv[i*cv.size()+j];
        for(unsigned j=0; j<thissigma.size(); j++) sigma_now[j]=all_sigma[i*thissigma.size()+j];
// notice that if gamma=1 we store directly -F so this scaling is not necessary:
        Gaussian newhill=Gaussian(cv_now,sigma_now,all_height[i]*(biasf_>1.0?(biasf_-1.0)/biasf_:1.0),all_multivariate[i]);
        addGaussian(newhill);
        writeGaussian(newhill,hillsOfile_);
      }
    } else {
      Gaussian newhill=Gaussian(cv,thissigma,height,multivariate);
      addGaussian(newhill);
      // print on HILLS file
      writeGaussian(newhill,hillsOfile_);
    }
  }

// this should be outside of the if block in case
// mw_rstride_ is not a multiple of stride_
  if(mw_n_>1 && getStep()%mw_rstride_==0) {
    hillsOfile_.flush();
  }

  double vbias1=getBiasAndDerivatives(cv);
  work_+=vbias1-vbias;

  // dump grid on file
  if(wgridstride_>0&&(getStep()%wgridstride_==0||getCPT())) {
    // in case old grids are stored, a sequence of grids should appear
    // this call results in a repetition of the header:
    if(storeOldGrids_) gridfile_.clearFields();
    // in case only latest grid is stored, file should be rewound
    // this will overwrite previously written grids
    else {
      int r = 0;
      if(walkers_mpi) {
        if(comm.Get_rank()==0) r=multi_sim_comm.Get_rank();
        comm.Bcast(r,0);
      }
      if(r==0) gridfile_.rewind();
    }
    BiasGrid_->writeToFile(gridfile_);
    // if a single grid is stored, it is necessary to flush it, otherwise
    // the file might stay empty forever (when a single grid is not large enough to
    // trigger flushing from the operating system).
    // on the other hand, if grids are stored one after the other this is
    // no necessary, and we leave the flushing control to the user as usual
    // (with FLUSH keyword)
    if(!storeOldGrids_) gridfile_.flush();
  }

  // if multiple walkers and time to read Gaussians
  if(mw_n_>1 && getStep()%mw_rstride_==0) {
    for(int i=0; i<mw_n_; ++i) {
      // don't read your own Gaussians
      if(i==mw_id_) continue;
      // if the file is not open yet
      if(!(ifiles[i]->isOpen())) {
        // check if it exists now and open it!
        if(ifiles[i]->FileExist(ifilesnames[i])) {
          ifiles[i]->open(ifilesnames[i]);
          ifiles[i]->reset(false);
        }
        // otherwise read the new Gaussians
      } else {
        log.printf("  Reading hills from %s:",ifilesnames[i].c_str());
        readGaussians(ifiles[i]);
        ifiles[i]->reset(false);
      }
    }
  }
  // Recalculate special bias quantities whenever the bias has been changed by the update.
  bool bias_has_changed = (nowAddAHill || (mw_n_ > 1 && getStep() % mw_rstride_ == 0));
  if(getStep()%(stride_*rewf_ustride_)==0 && nowAddAHill && rewf_grid_.size()>0 ) computeReweightingFactor();
  if (calc_max_bias_ && bias_has_changed) {
    max_bias_ = BiasGrid_->getMaxValue();
    getPntrToComponent("maxbias")->set(max_bias_);
  }
  if (calc_transition_bias_ && (nowAddAHill || (mw_n_ > 1 && getStep() % mw_rstride_ == 0))) {
    transition_bias_ = getTransitionBarrierBias();
    getPntrToComponent("transbias")->set(transition_bias_);
  }
}

/// takes a pointer to the file and a template string with values v and gives back the next center, sigma and height
bool MetaD::scanOneHill(IFile *ifile,  vector<Value> &tmpvalues, vector<double> &center, vector<double>  &sigma, double &height, bool &multivariate)
{
  double dummy;
  multivariate=false;
  if(ifile->scanField("time",dummy)) {
    unsigned ncv; ncv=tmpvalues.size();
    for(unsigned i=0; i<ncv; ++i) {
      ifile->scanField( &tmpvalues[i] );
      if( tmpvalues[i].isPeriodic() && ! getPntrToArgument(i)->isPeriodic() ) {
        error("in hills file periodicity for variable " + tmpvalues[i].getName() + " does not match periodicity in input");
      } else if( tmpvalues[i].isPeriodic() ) {
        std::string imin, imax; tmpvalues[i].getDomain( imin, imax );
        std::string rmin, rmax; getPntrToArgument(i)->getDomain( rmin, rmax );
        if( imin!=rmin || imax!=rmax ) {
          error("in hills file periodicity for variable " + tmpvalues[i].getName() + " does not match periodicity in input");
        }
      }
      center[i]=tmpvalues[i].get();
    }
    // scan for multivariate label: record the actual file position so to eventually rewind
    std::string sss;
    ifile->scanField("multivariate",sss);
    if(sss=="true") multivariate=true;
    else if(sss=="false") multivariate=false;
    else plumed_merror("cannot parse multivariate = "+ sss);
    if(multivariate) {
      sigma.resize(ncv*(ncv+1)/2);
      Matrix<double> upper(ncv,ncv);
      Matrix<double> lower(ncv,ncv);
      for(unsigned i=0; i<ncv; i++) {
        for(unsigned j=0; j<ncv-i; j++) {
          ifile->scanField("sigma_"+getPntrToArgument(j+i)->getName()+"_"+getPntrToArgument(j)->getName(),lower(j+i,j));
          upper(j,j+i)=lower(j+i,j);
        }
      }
      Matrix<double> mymult(ncv,ncv);
      Matrix<double> invmatrix(ncv,ncv);
      mult(lower,upper,mymult);
      // now invert and get the sigmas
      Invert(mymult,invmatrix);
      // put the sigmas in the usual order: upper diagonal (this time in normal form and not in band form)
      unsigned k=0;
      for(unsigned i=0; i<ncv; i++) {
        for(unsigned j=i; j<ncv; j++) {
          sigma[k]=invmatrix(i,j);
          k++;
        }
      }
    } else {
      for(unsigned i=0; i<ncv; ++i) {
        ifile->scanField("sigma_"+getPntrToArgument(i)->getName(),sigma[i]);
      }
    }

    ifile->scanField("height",height);
    ifile->scanField("biasf",dummy);
    if(ifile->FieldExist("clock")) ifile->scanField("clock",dummy);
    if(ifile->FieldExist("lower_int")) ifile->scanField("lower_int",dummy);
    if(ifile->FieldExist("upper_int")) ifile->scanField("upper_int",dummy);
    ifile->scanField();
    return true;
  } else {
    return false;
  }
}

void MetaD::computeReweightingFactor()
{
  if( !welltemp_ ) error("cannot compute the c(t) reweighting factors for non well-tempered metadynamics");

  if(biasf_==1.0) {
// in this case we have no bias, so reweight factor is 1.0
    getPntrToComponent("rct")->set(1.0);
    return;
  }

  // Recover the minimum values for the grid
  unsigned ncv=getNumberOfArguments();
  unsigned ntotgrid=1;
  std::vector<double> dmin( ncv ),dmax( ncv ), grid_spacing( ncv ), vals( ncv );
  for(unsigned j=0; j<ncv; ++j) {
    Tools::convert( BiasGrid_->getMin()[j], dmin[j] );
    Tools::convert( BiasGrid_->getMax()[j], dmax[j] );
    grid_spacing[j] = ( dmax[j] - dmin[j] ) / static_cast<double>( rewf_grid_[j] );
    if( !getPntrToArgument(j)->isPeriodic() ) dmax[j] += grid_spacing[j];
    ntotgrid *= rewf_grid_[j];
  }

  // Now sum over whole grid
  reweight_factor=0.0; double* der=new double[ncv]; std::vector<unsigned> t_index( ncv );
  double sum1=0.0; double sum2=0.0;
  double afactor = biasf_ / (kbt_*(biasf_-1.0)); double afactor2 = 1.0 / (kbt_*(biasf_-1.0));
  unsigned rank=comm.Get_rank(), stride=comm.Get_size();
  for(unsigned i=rank; i<ntotgrid; i+=stride) {
    t_index[0]=(i%rewf_grid_[0]);
    unsigned kk=i;
    for(unsigned j=1; j<ncv-1; ++j) { kk=(kk-t_index[j-1])/rewf_grid_[i-1]; t_index[j]=(kk%rewf_grid_[i]); }
    if( ncv>=2 ) t_index[ncv-1]=((kk-t_index[ncv-1])/rewf_grid_[ncv-2]);

    for(unsigned j=0; j<ncv; ++j) vals[j]=dmin[j] + t_index[j]*grid_spacing[j];

    double currentb=getBiasAndDerivatives(vals,der);
    sum1 += exp( afactor*currentb );
    sum2 += exp( afactor2*currentb );
  }
  delete [] der;
  comm.Sum( sum1 ); comm.Sum( sum2 );
  reweight_factor = kbt_ * std::log( sum1/sum2 );
  getPntrToComponent("rct")->set(reweight_factor);
}

double MetaD::getTransitionBarrierBias() {

  // If there is only one well of interest, return the bias at that well point.
  if (transitionwells_.size() == 1) {
    double tb_bias = getBiasAndDerivatives(transitionwells_[0], NULL);
    return tb_bias;

    // Otherwise, check for the least barrier bias between all pairs of wells.
    // Note that because the paths can be considered edges between the wells' nodes
    // to make a graph and the path barriers satisfy certain cycle inequalities, it
    // is sufficient to look at paths corresponding to a minimal spanning tree of the
    // overall graph rather than examining every edge in the graph.
    // For simplicity, I chose the star graph with center well 0 as the spanning tree.
    // It is most efficient to start the path searches from the wells that are
    // expected to be sampled last, so transitionwell_[0] should correspond to the
    // starting well. With this choice the searches will terminate in one step until
    // transitionwell_[1] is sampled.
  } else {
    double least_transition_bias, curr_transition_bias;
    vector<double> sink = transitionwells_[0];
    vector<double> source = transitionwells_[1];
    least_transition_bias = BiasGrid_->findMaximalPathMinimum(source, sink);
    for (unsigned i = 2; i < transitionwells_.size(); i++) {
      if (least_transition_bias == 0.0) {
        break;
      }
      source = transitionwells_[i];
      curr_transition_bias = BiasGrid_->findMaximalPathMinimum(source, sink);
      least_transition_bias = fmin(curr_transition_bias, least_transition_bias);
    }
    return least_transition_bias;
  }
}

}
}<|MERGE_RESOLUTION|>--- conflicted
+++ resolved
@@ -390,15 +390,12 @@
   unsigned mpi_mw_;
   bool acceleration;
   double acc;
-<<<<<<< HEAD
+  double acc_restart_mean_;
   bool calc_max_bias_;
   double max_bias_;
   bool calc_transition_bias_;
   double transition_bias_;
-  vector<vector<double> > transitionwells_;
-=======
-  double acc_restart_mean_;
->>>>>>> bd77b86a
+  vector<vector<double> > transitionwells_; 
   vector<IFile*> ifiles;
   vector<string> ifilesnames;
   double uppI_;
@@ -490,13 +487,10 @@
   keys.add("optional","SIGMA_MIN","the lower bounds for the sigmas (in CV units) when using adaptive hills. Negative number means no bounds ");
   keys.addFlag("WALKERS_MPI",false,"Switch on MPI version of multiple walkers - not compatible with WALKERS_* options other than WALKERS_DIR");
   keys.addFlag("ACCELERATION",false,"Set to TRUE if you want to compute the metadynamics acceleration factor.");
-<<<<<<< HEAD
+  keys.add("optional","ACCELERATION_RFILE","a data file from which the acceleration should be read at the initial step of the simulation");
   keys.addFlag("CALC_MAX_BIAS", false, "Set to TRUE if you want to compute the maximum of the metadynamics V(s, t)");
   keys.addFlag("CALC_TRANSITION_BIAS", false, "Set to TRUE if you want to compute a metadynamics transition bias V*(t)");
   keys.add("numbered", "TRANSITIONWELL", "This keyword appears multiple times as TRANSITIONWELLx with x=0,1,2,...,n. Each specifies the coordinates for one well as in transition-tempered metadynamics. At least one must be provided.");
-=======
-  keys.add("optional","ACCELERATION_RFILE","a data file from which the acceleration should be read at the initial step of the simulation");
->>>>>>> bd77b86a
   keys.use("RESTART");
   keys.use("UPDATE_FROM");
   keys.use("UPDATE_UNTIL");
@@ -540,13 +534,9 @@
 // Multiple walkers initialization
   mw_n_(1), mw_dir_(""), mw_id_(0), mw_rstride_(1),
   walkers_mpi(false), mpi_nw_(0), mpi_mw_(0),
-<<<<<<< HEAD
-  acceleration(false), acc(0.0),
+  acceleration(false), acc(0.0), acc_restart_mean_(0.0),
   calc_max_bias_(false), max_bias_(0.0),
   calc_transition_bias_(false), transition_bias_(0.0),
-=======
-  acceleration(false), acc(0.0), acc_restart_mean_(0.0),
->>>>>>> bd77b86a
 // Interval initialization
   uppI_(-1), lowI_(-1), doInt_(false),
   isFirstStep(true),
@@ -1201,7 +1191,7 @@
           "Hosek, Toulcova, Bortolato, and Spiwok, J. Phys. Chem. B 120, 2209 (2016)");
   if(targetfilename_.length()>0) {
     log<<plumed.cite("White, Dama, and Voth, J. Chem. Theory Comput. 11, 2451 (2015)");
-    log<<plumed.cite("Marinelli and Faraldo-Gómez,  Biophys. J. 108, 2779 (2015)");
+    log<<plumed.cite("Marinelli and Faraldo-Gómez,  Biophys. J. 108, 2779 (2015)");
     log<<plumed.cite("Gil-Ley, Bottaro, and Bussi, submitted (2016)");
   }
   log<<"\n";
