--- conflicted
+++ resolved
@@ -50,14 +50,11 @@
     ;;
   (has) action=has ;;
   (module) action=module ;;
-<<<<<<< HEAD
   (python_bin) action=python_bin ;;
-=======
   (makefile_conf)
     echo "$configfile" | awk '{if($1=="makefile_conf") { gsub("^makefile_conf ",""); print} }'
     exit 0
     ;;
->>>>>>> 9264651b
   (*)
     checklist="$checklist $opt"
   esac
