--- conflicted
+++ resolved
@@ -199,13 +199,8 @@
      natomsper=current_atoms.size();
      unsigned scode = taskCode;
      for(unsigned i=0;i<ablocks.size();++i){
-<<<<<<< HEAD
-        unsigned ind=std::floor( scode / decoder[i] );
+        unsigned ind=( scode / decoder[i] );
         current_atoms[i]=ablocks[i][ind];
-=======
-        unsigned ind=( scode / decoder[i] );
-        current_atoms[i]=getBaseQuantityIndex( ablocks[i][ind] );
->>>>>>> 9ad12565
         scode -= ind*decoder[i]; 
      }
   } else {
