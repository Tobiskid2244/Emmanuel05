/* +++++++++++++++++++++++++++++++++++++++++++++++++++++++++++++++++++++++++
<<<<<<< HEAD
   Copyright (c) 2013-2017 The plumed team
=======
   Copyright (c) 2015-2018 The plumed team
>>>>>>> 93c67abd
   (see the PEOPLE file at the root of the distribution for a list of names)

   See http://www.plumed.org for more information.

   This file is part of plumed, version 2.

   plumed is free software: you can redistribute it and/or modify
   it under the terms of the GNU Lesser General Public License as published by
   the Free Software Foundation, either version 3 of the License, or
   (at your option) any later version.

   plumed is distributed in the hope that it will be useful,
   but WITHOUT ANY WARRANTY; without even the implied warranty of
   MERCHANTABILITY or FITNESS FOR A PARTICULAR PURPOSE.  See the
   GNU Lesser General Public License for more details.

   You should have received a copy of the GNU Lesser General Public License
   along with plumed.  If not, see <http://www.gnu.org/licenses/>.
+++++++++++++++++++++++++++++++++++++++++++++++++++++++++++++++++++++++++ */
#include "AdjacencyMatrixBase.h"
#include "tools/SwitchingFunction.h"
#include "tools/Angle.h"
#include "core/ActionRegister.h"

#include <string>
#include <cmath>

//+PLUMEDOC MATRIX HBOND_MATRIX
/*
Adjacency matrix in which two atoms are adjacent if there is a hydrogen bond between them.

As discussed in the section of the manual on \ref contactmatrix a useful tool for developing complex collective variables is the notion of the
so called adjacency matrix.  An adjacency matrix is an \f$N \times N\f$ matrix in which the \f$i\f$th, \f$j\f$th element tells you whether
or not the \f$i\f$th and \f$j\f$th atoms/molecules from a set of \f$N\f$ atoms/molecules are adjacent or not.  These matrices can then be further
analysed using a number of other algorithms as is detailed in \cite tribello-clustering.

For this action the elements of the adjacency matrix are calculated using:

\f[
a_{ij} = \sigma_{oo}( |\mathbf{r}_{ij}| ) \sum_{k=1}^N \sigma_{oh}( |\mathbf{r}_{ik}| ) \sigma_{\theta}( \theta_{kij} )
\f]

This expression was derived by thinking about how to detect if there is a hydrogen bond between atoms \f$i\f$ and \f$j\f$.  The notion is that
if the hydrogen bond is present atoms \f$i\f$ and \f$j\f$ should be within a certain cutoff distance.  In addition, there should be a hydrogen
within a certain cutoff distance of atom \f$i\f$ and this hydrogen should lie on or close to the vector connecting atoms \f$i\f$ and \f$j\f$.
As such \f$\sigma_{oo}( |\mathbf{r}_{ij}| )\f$ is a \ref switchingfunction that acts on the modulus of the vector connecting atom \f$i\f$ to atom
\f$j\f$.  The sum over \f$k\f$ then runs over all the hydrogen atoms that are specified using using HYDROGEN keyword.  \f$\sigma_{oh}( |\mathbf{r}_{ik}| )\f$
is a \ref switchingfunction that acts on the modulus of the vector connecting atom \f$i\f$ to atom \f$k\f$ and \f$\sigma_{\theta}( \theta_{kij} )\f$
is a \ref switchingfunction that acts on the angle between the vector connecting atoms \f$i\f$ and \f$j\f$ and the vector connecting atoms \f$i\f$ and
\f$k\f$.

It is important to note that hydrogen bonds, unlike regular bonds, are asymetric. In other words, the hydrogen atom does not sit at the
mid point between the two other atoms in this three-center bond.  As a result of this adjacency matrices calculated using \ref HBOND_MATRIX are not
symmetric like those calculated by \ref CONTACT_MATRIX.  One consequence of this fact is that the quantities found by performing \ref ROWSUMS and
\ref COLUMNSUMS on a square \ref HBOND_MATRIX are not the same as they would be if you performed \ref ROWSUMS and
\ref COLUMNSUMS on a square \ref CONTACT_MATRIX.

\par Examples

The following input can be used to analyse the number of hydrogen bonds each of the oxygen atoms in a box of water participates in.  Each
water molecule can participate in a hydrogen bond in one of two ways.  It can either donate its hydrogens to the neighbouring oxygen or
it can accept a bond between the hydrogen of a neighboring water molecule and its own oxygen.  The input below allows you to output information
on the number of hydrogen bonds each of the water molecules donates and accepts.  This information is output in two xyz files which each contain
five columns of data.  The first four of these columns are a label for the atom and the x, y and z position of the oxygen.  The last column is then
the number of accepted/donated hydrogen bonds.

\plumedfile
mat: HBOND_MATRIX ATOMS=1-192:3 HYDROGENS=2-192:3,3-192:3 SWITCH={RATIONAL R_0=3.20} HSWITCH={RATIONAL R_0=2.30} ASWITCH={RATIONAL R_0=0.167pi} SUM
rsums: ROWSUMS MATRIX=mat MEAN
csums: COLUMNSUMS MATRIX=mat MEAN
DUMPMULTICOLVAR DATA=rsums FILE=donors.xyz
DUMPMULTICOLVAR DATA=csums FILE=acceptors.x
\endplumedfile

*/
//+ENDPLUMEDOC

using namespace std;

namespace PLMD {
namespace adjmat {

class HbondMatrix : public AdjacencyMatrixBase {
private:
  SwitchingFunction distanceOOSwitch;
  SwitchingFunction distanceOHSwitch;
  SwitchingFunction angleSwitch;
public:
  static void registerKeywords( Keywords& keys );
  explicit HbondMatrix(const ActionOptions&);
// active methods:
  double calculateWeight( const Vector& pos1, const Vector& pos2, const unsigned& natoms, MultiValue& myvals ) const ;
};

PLUMED_REGISTER_ACTION(HbondMatrix,"HBOND_MATRIX")

void HbondMatrix::registerKeywords( Keywords& keys ) {
  AdjacencyMatrixBase::registerKeywords( keys );
  keys.add("atoms","HYDROGENS","The list of atoms that can form the bridge between the two interesting parts "
           "of the structure.");
  keys.add("numbered","SWITCH","The \\ref switchingfunction that specifies how close a pair of atoms must be together for there to be a hydrogen bond between them");
  keys.add("numbered","HSWITCH","The \\ref switchingfunction that specifies how close the hydrogen must be to the donor atom of the hydrogen bond for it to be "
           "considered a hydrogen bond");
  keys.add("numbered","ASWITCH","A \\ref switchingfunction that is used to specify what the angle between the vector connecting the donor atom to the acceptor atom and "
           "the vector connecting the donor atom to the hydrogen must be in order for it considered to be a hydrogen bond");
}

HbondMatrix::HbondMatrix(const ActionOptions&ao):
  Action(ao),
  AdjacencyMatrixBase(ao)
{
  std::string sfinput,errors; parse("SWITCH",sfinput);
  if( sfinput.length()==0 ) error("could not find SWITCH keyword");
  distanceOOSwitch.set(sfinput,errors);
  if( errors.length()!=0 ) error("problem reading SWITCH keyword : " + errors );

  std::string hsfinput; parse("HSWITCH",hsfinput);
  if( hsfinput.length()==0 ) error("could not find HSWITCH keyword");
  distanceOHSwitch.set(hsfinput,errors);
  if( errors.length()!=0 ) error("problem reading HSWITCH keyword : " + errors );

  std::string asfinput; parse("ASWITCH",asfinput);
  if( asfinput.length()==0 ) error("could not find SWITCH keyword");
  angleSwitch.set(asfinput,errors);
  if( errors.length()!=0 ) error("problem reading SWITCH keyword : " + errors );

  // Setup link cells
  setLinkCellCutoff( distanceOOSwitch.get_dmax() );

  // And check everything has been read in correctly
  checkRead();
}

double HbondMatrix::calculateWeight( const Vector& pos1, const Vector& pos2, const unsigned& natoms, MultiValue& myvals ) const {
  Vector ood = pos2; double ood_l = ood.modulo2(); // acceptor - donor
  double ood_df, ood_sw=distanceOOSwitch.calculateSqr( ood_l, ood_df );

  double value=0;
  for(unsigned i=0; i<natoms; ++i) {
    Vector ohd=getPosition(i,myvals); double ohd_l=ohd.modulo2();
    double ohd_df, ohd_sw=distanceOHSwitch.calculateSqr( ohd_l, ohd_df );

    Angle a; Vector ood_adf, ohd_adf; double angle=a.compute( ood, ohd, ood_adf, ohd_adf );
    double angle_df, angle_sw=angleSwitch.calculate( angle, angle_df );
    value += ood_sw*ohd_sw*angle_sw;

    if( !doNotCalculateDerivatives() ) {
      addAtomDerivatives( 0, angle_sw*ohd_sw*(-ood_df)*ood + angle_sw*ood_sw*(-ohd_df)*ohd + ood_sw*ohd_sw*angle_df*angle*(-ood_adf-ohd_adf), myvals );
      addAtomDerivatives( 1, angle_sw*ohd_sw*(+ood_df)*ood + ood_sw*ohd_sw*angle_df*angle*ood_adf, myvals );
      addThirdAtomDerivatives( i, angle_sw*ood_sw*(+ohd_df)*ohd + ood_sw*ohd_sw*angle_df*angle*ohd_adf, myvals );
      addBoxDerivatives( angle_sw*ohd_sw*(-ood_df)*Tensor(ood,ood) + angle_sw*ood_sw*(-ohd_df)*Tensor(ohd,ohd) -
                         ood_sw*ohd_sw*angle_df*angle*(Tensor(ood,ood_adf)+Tensor(ohd,ohd_adf)), myvals );
    }
  }
  return value;
}

}
}<|MERGE_RESOLUTION|>--- conflicted
+++ resolved
@@ -1,9 +1,5 @@
 /* +++++++++++++++++++++++++++++++++++++++++++++++++++++++++++++++++++++++++
-<<<<<<< HEAD
-   Copyright (c) 2013-2017 The plumed team
-=======
    Copyright (c) 2015-2018 The plumed team
->>>>>>> 93c67abd
    (see the PEOPLE file at the root of the distribution for a list of names)
 
    See http://www.plumed.org for more information.
