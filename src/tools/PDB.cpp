/* +++++++++++++++++++++++++++++++++++++++++++++++++++++++++++++++++++++++++
   Copyright (c) 2011-2018 The plumed team
   (see the PEOPLE file at the root of the distribution for a list of names)

   See http://www.plumed.org for more information.

   This file is part of plumed, version 2.

   plumed is free software: you can redistribute it and/or modify
   it under the terms of the GNU Lesser General Public License as published by
   the Free Software Foundation, either version 3 of the License, or
   (at your option) any later version.

   plumed is distributed in the hope that it will be useful,
   but WITHOUT ANY WARRANTY; without even the implied warranty of
   MERCHANTABILITY or FITNESS FOR A PARTICULAR PURPOSE.  See the
   GNU Lesser General Public License for more details.

   You should have received a copy of the GNU Lesser General Public License
   along with plumed.  If not, see <http://www.gnu.org/licenses/>.
+++++++++++++++++++++++++++++++++++++++++++++++++++++++++++++++++++++++++ */
#include "PDB.h"
#include "Tools.h"
#include "Log.h"
#include "h36.h"
#include <cstdio>
#include <iostream>
<<<<<<< HEAD
=======
#include "core/SetupMolInfo.h"
>>>>>>> 9086b711
#include "Tensor.h"

using namespace std;

//+PLUMEDOC INTERNAL pdbreader
/*
PLUMED can use the PDB format in several places

- To read molecular structure (\ref MOLINFO).
- To read reference conformations (\ref RMSD, but also many other methods in \ref dists, \ref FIT_TO_TEMPLATE, etc).

The implemented PDB reader expects a file formatted correctly according to the
[PDB standard](http://www.wwpdb.org/documentation/file-format-content/format33/v3.3.html).
In particular, the following columns are read from ATOM records
\verbatim
columns | content
1-6     | record name (ATOM or HETATM)
7-11    | serial number of the atom (starting from 1)
13-16   | atom name
18-20   | residue name
22      | chain id
23-26   | residue number
31-38   | x coordinate
39-46   | y coordinate
47-54   | z coordinate
55-60   | occupancy
61-66   | beta factor
\endverbatim
PLUMED parser is slightly more permissive than the official PDB format
in the fact that the format of real numbers is not fixed. In other words,
any parsable real number is ok and the dot can be placed anywhere. However,
__columns are interpret strictly__. A sample PDB should look like the following
\verbatim
ATOM      2  CH3 ACE     1      12.932 -14.718  -6.016  1.00  1.00
ATOM      5  C   ACE     1      21.312  -9.928  -5.946  1.00  1.00
ATOM      9  CA  ALA     2      19.462 -11.088  -8.986  1.00  1.00
\endverbatim

Notice that serial numbers need not to be consecutive. In the three-line example above,
only the coordinates of three atoms are provided. This is perfectly legal and indicates PLUMED
that information about these atoms only is available. This could be both for structural
information in \ref MOLINFO, where the other atoms would have no name assigned, and for
reference structures used in \ref RMSD, where only the provided atoms would be used to compute RMSD.

\par Occupancy and beta factors

PLUMED reads also occupancy and beta factors that however are given a very special meaning.
In cases where the PDB structure is used as a reference for an alignment (that's the case
for instance in \ref RMSD and in \ref FIT_TO_TEMPLATE), the occupancy column is used
to provide the weight of each atom in the alignment. In cases where, perhaps after alignment,
the displacement between running coordinates and the provided PDB is computed, the beta factors
are used as weight for the displacement.
Since setting the weights to zero is the same as __not__ including an atom in the alignement or
displacement calculation, the two following reference files would be equivalent when used in an \ref RMSD
calculation. First file:
\verbatim
ATOM      2  CH3 ACE     1      12.932 -14.718  -6.016  1.00  1.00
ATOM      5  C   ACE     1      21.312  -9.928  -5.946  1.00  1.00
ATOM      9  CA  ALA     2      19.462 -11.088  -8.986  0.00  0.00
\endverbatim
Second file:
\verbatim
ATOM      2  CH3 ACE     1      12.932 -14.718  -6.016  1.00  1.00
ATOM      5  C   ACE     1      21.312  -9.928  -5.946  1.00  1.00
\endverbatim
However notice that many extra atoms with zero weight might slow down the calculation, so
removing lines is better than setting their weights to zero.
In addition, weights for alignment need not to be equivalent to weights for displacement.

\par Systems with more than 100k atoms

Notice that it very likely does not make any sense to compute the \ref RMSD or any other structural
deviation __using__ so many atoms. However, if the protein for which you want to compute \ref RMSD
has atoms with large serial numbers (e.g. because it is located __after__ solvent in the sorted list of atoms)
you might end up with troubles with the limitations of the PDB format. Indeed, since there are 5
columns available for atom serial number, this number cannot be larger than 99999.
In addition, providing \ref MOLINFO with names associated to atoms with a serial larger than 99999 would be impossible.

Since PLUMED 2.4 we allow [hybrid 36](http://cci.lbl.gov/hybrid_36/) format to be used to specify atom numbers.
This format is not particularly widespread, but has the nice feature that it provides a one-to-one mapping
between numbers up to approximately 80 millions and strings with 5 characters, plus it is backward compatible
for numbers smaller than 100000. This is not true for notations like the hex notation exported by VMD.
Using the hybrid 36 format, the ATOM records for atom ranging from 99997 to 100002 would read like these:
\verbatim
ATOM  99997  Ar      X   1      45.349  38.631  15.116  1.00  1.00
ATOM  99998  Ar      X   1      46.189  38.631  15.956  1.00  1.00
ATOM  99999  Ar      X   1      46.189  39.471  15.116  1.00  1.00
ATOM  A0000  Ar      X   1      45.349  39.471  15.956  1.00  1.00
ATOM  A0000  Ar      X   1      45.349  38.631  16.796  1.00  1.00
ATOM  A0001  Ar      X   1      46.189  38.631  17.636  1.00  1.00
\endverbatim
There are tools that can be found to translate from integers to strings and back using hybrid 36 format
(a simple python script can be found [here](https://sourceforge.net/p/cctbx/code/HEAD/tree/trunk/iotbx/pdb/hybrid_36.py)).
In addition, as of PLUMED 2.5, we provide a \ref pdbrenumber "command line tool" that can be used to renumber atoms in a PDB file.

*/
//+ENDPLUMEDOC


namespace PLMD {

void PDB::setAtomNumbers( const std::vector<AtomNumber>& atoms ) {
  positions.resize( atoms.size() ); occupancy.resize( atoms.size() );
  beta.resize( atoms.size() ); numbers.resize( atoms.size() );
  for(unsigned i=0; i<atoms.size(); ++i) { numbers[i]=atoms[i]; beta[i]=1.0; occupancy[i]=1.0; }
}

void PDB::setArgumentNames( const std::vector<std::string>& argument_names ) {
  argnames.resize( argument_names.size() );
  for(unsigned i=0; i<argument_names.size(); ++i) {
    argnames[i]=argument_names[i];
    arg_data.insert( std::pair<std::string,double>( argnames[i], 0.0 ) );
  }
}

bool PDB::getArgumentValue( const std::string& name, double& value ) const {
  std::map<std::string,double>::const_iterator it = arg_data.find(name);
  if( it!=arg_data.end() ) { value = it->second; return true; }
  return false;
}

void PDB::setAtomPositions( const std::vector<Vector>& pos ) {
  plumed_assert( pos.size()==positions.size() );
  for(unsigned i=0; i<positions.size(); ++i) positions[i]=pos[i];
}

void PDB::setArgumentValue( const std::string& argname, const double& val ) {
  // First set the value of the value of the argument in the map
  arg_data.find(argname)->second = val;
}

// bool PDB::hasRequiredProperties( const std::vector<std::string>& inproperties ){
//   bool hasprop=false;
//   for(unsigned i=0;i<remark.size();++i){
//       if( remark[i].find("PROPERTIES=")!=std::string::npos){ hasprop=true; break; }
//   }
//   if( !hasprop ){
//       std::string mypropstr="PROPERTIES=" + inproperties[0];
//       for(unsigned i=1;i<inproperties.size();++i) mypropstr += "," + inproperties[i];
//       remark.push_back( mypropstr );
//   }
//   // Now check that all required properties are there
//   for(unsigned i=0;i<inproperties.size();++i){
//       hasprop=false;
//       for(unsigned j=0;j<remark.size();++j){
//           if( remark[j].find(inproperties[i]+"=")!=std::string::npos){ hasprop=true; break; }
//       }
//       if( !hasprop ) return false;
//   }
//   return true;
// }

void PDB::addBlockEnd( const unsigned& end ) {
  block_ends.push_back( end );
}

unsigned PDB::getNumberOfAtomBlocks()const {
  return block_ends.size();
}

const std::vector<unsigned> & PDB::getAtomBlockEnds()const {
  return block_ends;
}

const std::vector<Vector> & PDB::getPositions()const {
  return positions;
}

void PDB::setPositions(const std::vector<Vector> &v ) {
  plumed_assert( v.size()==positions.size() );
  positions=v;
}

const std::vector<double> & PDB::getOccupancy()const {
  return occupancy;
}

const std::vector<double> & PDB::getBeta()const {
  return beta;
}

void PDB::addRemark( std::vector<std::string>& v1 ) {
  Tools::parse(v1,"TYPE",mtype);
  Tools::parseVector(v1,"ARG",argnames);
  for(unsigned i=0; i<v1.size(); ++i) {
    if( v1[i].find("=")!=std::string::npos ) {
      std::size_t eq=v1[i].find_first_of('=');
      std::string name=v1[i].substr(0,eq);
      std::string sval=v1[i].substr(eq+1);
      double val; Tools::convert( sval, val );
      arg_data.insert( std::pair<std::string,double>( name, val ) );
    } else {
      flags.push_back(v1[i]);
    }
  }
}

bool PDB::hasFlag( const std::string& fname ) const {
  for(unsigned i=0; i<flags.size(); ++i) {
    if( flags[i]==fname ) return true;
  }
  return false;
}


const std::vector<AtomNumber> & PDB::getAtomNumbers()const {
  return numbers;
}

const Vector & PDB::getBoxAxs()const {
  return BoxXYZ;
}

const Vector & PDB::getBoxAng()const {
  return BoxABG;
}

const Tensor & PDB::getBoxVec()const {
  return Box;
}

std::string PDB::getAtomName(AtomNumber a)const {
  const auto p=number2index.find(a);
  if(p==number2index.end()) return "";
  else return atomsymb[p->second];
}

unsigned PDB::getResidueNumber(AtomNumber a)const {
  const auto p=number2index.find(a);
  if(p==number2index.end()) return 0;
  else return residue[p->second];
}

std::string PDB::getResidueName(AtomNumber a) const {
  const auto p=number2index.find(a);
  if(p==number2index.end()) return "";
  else return residuenames[p->second];
}

unsigned PDB::size()const {
  return positions.size();
}

bool PDB::readFromFilepointer(FILE *fp,bool naturalUnits,double scale) {
  //cerr<<file<<endl;
  bool file_is_alive=false;
  if(naturalUnits) scale=1.0;
  string line;
  fpos_t pos; bool between_ters=true;
  while(Tools::getline(fp,line)) {
    //cerr<<line<<"\n";
    fgetpos (fp,&pos);
    while(line.length()<80) line.push_back(' ');
    string record=line.substr(0,6);
    string serial=line.substr(6,5);
    string atomname=line.substr(12,4);
    string residuename=line.substr(17,3);
    string chainID=line.substr(21,1);
    string resnum=line.substr(22,4);
    string x=line.substr(30,8);
    string y=line.substr(38,8);
    string z=line.substr(46,8);
    string occ=line.substr(54,6);
    string bet=line.substr(60,6);
    string BoxX=line.substr(6,9);
    string BoxY=line.substr(15,9);
    string BoxZ=line.substr(24,9);
    string BoxA=line.substr(33,7);
    string BoxB=line.substr(40,7);
    string BoxG=line.substr(47,7);
    Tools::trim(record);
    if(record=="TER") { between_ters=false; block_ends.push_back( positions.size() ); }
    if(record=="END") { file_is_alive=true;  break;}
    if(record=="ENDMDL") { file_is_alive=true;  break;}
    if(record=="REMARK") {
      vector<string> v1;  v1=Tools::getWords(line.substr(6));
      addRemark( v1 );
    }
    if(record=="CRYST1") {
      Tools::convert(BoxX,BoxXYZ[0]);
      Tools::convert(BoxY,BoxXYZ[1]);
      Tools::convert(BoxZ,BoxXYZ[2]);
      Tools::convert(BoxA,BoxABG[0]);
      Tools::convert(BoxB,BoxABG[1]);
      Tools::convert(BoxG,BoxABG[2]);
      BoxXYZ*=scale;
      double cosA=cos(BoxABG[0]*pi/180.);
      double cosB=cos(BoxABG[1]*pi/180.);
      double cosG=cos(BoxABG[2]*pi/180.);
      double sinG=sin(BoxABG[2]*pi/180.);
      for (unsigned i=0; i<3; i++) {Box[i][0]=0.; Box[i][1]=0.; Box[i][2]=0.;}
      Box[0][0]=BoxXYZ[0];
      Box[1][0]=BoxXYZ[1]*cosG;
      Box[1][1]=BoxXYZ[1]*sinG;
      Box[2][0]=BoxXYZ[2]*cosB;
      Box[2][1]=(BoxXYZ[2]*BoxXYZ[1]*cosA-Box[2][0]*Box[1][0])/Box[1][1];
      Box[2][2]=sqrt(BoxXYZ[2]*BoxXYZ[2]-Box[2][0]*Box[2][0]-Box[2][1]*Box[2][1]);
    }
    if(record=="ATOM" || record=="HETATM") {
      between_ters=true;
      AtomNumber a; unsigned resno;
      double o,b;
      Vector p;
      Tools::convert(serial,a);

      {
        int result;
        const char* errmsg = h36::hy36decode(5, serial.c_str(),5, &result);
        if(errmsg) {
          std::string msg(errmsg);
          plumed_merror(msg);
        }
        a.setSerial(result);
      }

      Tools::convert(resnum,resno);
      Tools::convert(occ,o);
      Tools::convert(bet,b);
      Tools::convert(x,p[0]);
      Tools::convert(y,p[1]);
      Tools::convert(z,p[2]);
      // scale into nm
      p*=scale;
      numbers.push_back(a);
      number2index[a]=positions.size();
      std::size_t startpos=atomname.find_first_not_of(" \t");
      std::size_t endpos=atomname.find_last_not_of(" \t");
      atomsymb.push_back( atomname.substr(startpos, endpos-startpos+1) );
      residue.push_back(resno);
      chain.push_back(chainID);
      occupancy.push_back(o);
      beta.push_back(b);
      positions.push_back(p);
      residuenames.push_back(residuename);
    }
  }
  if( between_ters ) block_ends.push_back( positions.size() );
  return file_is_alive;
}

bool PDB::read(const std::string&file,bool naturalUnits,double scale) {
  FILE* fp=fopen(file.c_str(),"r");
  if(!fp) return false;
  readFromFilepointer(fp,naturalUnits,scale);
  fclose(fp);
  return true;
}

void PDB::getChainNames( std::vector<std::string>& chains ) const {
  chains.resize(0);
  chains.push_back( chain[0] );
  for(unsigned i=1; i<size(); ++i) {
    if( chains[chains.size()-1]!=chain[i] ) chains.push_back( chain[i] );
  }
}

void PDB::getResidueRange( const std::string& chainname, unsigned& res_start, unsigned& res_end, std::string& errmsg ) const {
  bool inres=false, foundchain=false;
  for(unsigned i=0; i<size(); ++i) {
    if( chain[i]==chainname ) {
      if(!inres) {
        if(foundchain) errmsg="found second start of chain named " + chainname;
        res_start=residue[i];
      }
      inres=true; foundchain=true;
    } else if( inres && chain[i]!=chainname ) {
      inres=false;
      res_end=residue[i-1];
    }
  }
  if(inres) res_end=residue[size()-1];
}

void PDB::getAtomRange( const std::string& chainname, AtomNumber& a_start, AtomNumber& a_end, std::string& errmsg ) const {
  bool inres=false, foundchain=false;
  for(unsigned i=0; i<size(); ++i) {
    if( chain[i]==chainname ) {
      if(!inres) {
        if(foundchain) errmsg="found second start of chain named " + chainname;
        a_start=numbers[i];
      }
      inres=true; foundchain=true;
    } else if( inres && chain[i]!=chainname ) {
      inres=false;
      a_end=numbers[i-1];
    }
  }
  if(inres) a_end=numbers[size()-1];
}

std::string PDB::getResidueName( const unsigned& resnum ) const {
  for(unsigned i=0; i<size(); ++i) {
    if( residue[i]==resnum ) return residuenames[i];
  }
  return "";
}

std::string PDB::getResidueName(const unsigned& resnum,const std::string& chainid ) const {
  for(unsigned i=0; i<size(); ++i) {
    if( residue[i]==resnum && ( chainid=="*" || chain[i]==chainid) ) return residuenames[i];
  }
  return "";
}


AtomNumber PDB::getNamedAtomFromResidue( const std::string& aname, const unsigned& resnum ) const {
  for(unsigned i=0; i<size(); ++i) {
    if( residue[i]==resnum && atomsymb[i]==aname ) return numbers[i];
  }
  std::string num; Tools::convert( resnum, num );
  plumed_merror("residue " + num + " does not contain an atom named " + aname );
  return numbers[0]; // This is to stop compiler errors
}

AtomNumber PDB::getNamedAtomFromResidueAndChain( const std::string& aname, const unsigned& resnum, const std::string& chainid ) const {
  for(unsigned i=0; i<size(); ++i) {
    if( residue[i]==resnum && atomsymb[i]==aname && ( chainid=="*" || chain[i]==chainid) ) return numbers[i];
  }
  std::string num; Tools::convert( resnum, num );
  plumed_merror("residue " + num + " from chain " + chainid + " does not contain an atom named " + aname );
  return numbers[0]; // This is to stop compiler errors
}

std::vector<AtomNumber> PDB::getAtomsInResidue(const unsigned& resnum,const std::string& chainid)const {
  std::vector<AtomNumber> tmp;
  for(unsigned i=0; i<size(); ++i) {
    if( residue[i]==resnum && ( chainid=="*" || chain[i]==chainid) ) tmp.push_back(numbers[i]);
  }
  if(tmp.size()==0) {
    std::string num; Tools::convert( resnum, num );
    plumed_merror("Cannot find residue " + num + " from chain " + chainid  );
  }
  return tmp;
}

std::vector<AtomNumber> PDB::getAtomsInChain(const std::string& chainid)const {
  std::vector<AtomNumber> tmp;
  for(unsigned i=0; i<size(); ++i) {
    if( chainid=="*" || chain[i]==chainid ) tmp.push_back(numbers[i]);
  }
  if(tmp.size()==0) {
    plumed_merror("Cannot find atoms from chain " + chainid  );
  }
  return tmp;
}

std::string PDB::getChainID(const unsigned& resnumber) const {
  for(unsigned i=0; i<size(); ++i) {
    if(resnumber==residue[i]) return chain[i];
  }
  plumed_merror("Not enough residues in pdb input file");
}

bool PDB::checkForResidue( const std::string& name ) const {
  for(unsigned i=0; i<size(); ++i) {
    if( residuenames[i]==name ) return true;
  }
  return false;
}

bool PDB::checkForAtom( const std::string& name ) const {
  for(unsigned i=0; i<size(); ++i) {
    if( atomsymb[i]==name ) return true;
  }
  return false;
}

Log& operator<<(Log& ostr, const PDB&  pdb) {
  char buffer[1000];
  for(unsigned i=0; i<pdb.positions.size(); i++) {
    sprintf(buffer,"ATOM %3d %8.3f %8.3f %8.3f\n",pdb.numbers[i].serial(),pdb.positions[i][0],pdb.positions[i][1],pdb.positions[i][2]);
    ostr<<buffer;
  }
  return ostr;
}

Vector PDB::getPosition(AtomNumber a)const {
  const auto p=number2index.find(a);
  if(p==number2index.end()) plumed_merror("atom not available");
  else return positions[p->second];
}

std::vector<std::string> PDB::getArgumentNames()const {
  return argnames;
}

std::string PDB::getMtype() const {
  return mtype;
}

void PDB::print( const double& lunits, SetupMolInfo* mymoldat, OFile& ofile, const std::string& fmt ) {
  if( argnames.size()>0 ) {
    ofile.printf("REMARK ARG=%s", argnames[0].c_str() );
    for(unsigned i=1; i<argnames.size(); ++i) ofile.printf(",%s",argnames[i].c_str() );
    ofile.printf("\n"); ofile.printf("REMARK ");
  }
  std::string descr2;
  if(fmt.find("-")!=std::string::npos) {
    descr2="%s=" + fmt + " ";
  } else {
    // This ensures numbers are left justified (i.e. next to the equals sign
    std::size_t psign=fmt.find("%");
    plumed_assert( psign!=std::string::npos );
    descr2="%s=%-" + fmt.substr(psign+1) + " ";
  }
  for(std::map<std::string,double>::iterator it=arg_data.begin(); it!=arg_data.end(); ++it) ofile.printf( descr2.c_str(),it->first.c_str(), it->second );
  if( argnames.size()>0 ) ofile.printf("\n");
  if( !mymoldat ) {
    for(unsigned i=0; i<positions.size(); ++i) {
      ofile.printf("ATOM  %5d  X   RES  %4u    %8.3f%8.3f%8.3f%6.2f%6.2f\n",
                   numbers[i].serial(), i,
                   lunits*positions[i][0], lunits*positions[i][1], lunits*positions[i][2],
                   occupancy[i], beta[i] );
    }
  } else {
    for(unsigned i=0; i<positions.size(); ++i) {
      ofile.printf("ATOM  %5d %-4s %3s  %4u    %8.3f%8.3f%8.3f%6.2f%6.2f\n",
                   numbers[i].serial(), mymoldat->getAtomName(numbers[i]).c_str(),
                   mymoldat->getResidueName(numbers[i]).c_str(), mymoldat->getResidueNumber(numbers[i]),
                   lunits*positions[i][0], lunits*positions[i][1], lunits*positions[i][2],
                   occupancy[i], beta[i] );
    }
  }
  ofile.printf("END\n");
}


}
<|MERGE_RESOLUTION|>--- conflicted
+++ resolved
@@ -25,10 +25,7 @@
 #include "h36.h"
 #include <cstdio>
 #include <iostream>
-<<<<<<< HEAD
-=======
 #include "core/SetupMolInfo.h"
->>>>>>> 9086b711
 #include "Tensor.h"
 
 using namespace std;
