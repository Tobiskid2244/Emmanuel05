--- conflicted
+++ resolved
@@ -34,12 +34,6 @@
 namespace PLMD {
 namespace pycv {
 
-<<<<<<< HEAD
-// Unfortunately we can only have one interpreter globally. This is
-// less than ideal because CVs can interfere with each other. The
-// whole purpose of this superclass is to make a singleton with it.
-static py::scoped_interpreter guard{}; // start the interpreter and keep it alive
-=======
   // py::scoped_interpreter PythonPlumedBase::guard{};
   
   // static py::scoped_interpreter guard{}; // start the interpreter and keep it alive
@@ -53,7 +47,6 @@
     }
   }
   */
->>>>>>> 554d3b9f
 
 }
 }
