--- conflicted
+++ resolved
@@ -253,13 +253,8 @@
       }
     }
   }
-<<<<<<< HEAD
-  ActionWithArguments* aa = dynamic_cast<ActionWithArguments*>( this );
-  if( aa && aa->getNumberOfArguments()>0 ) never_activate = aa->calculateConstantValues( have_atoms );
-=======
   ActionWithArguments* aa = castToActionWithArguments();
   if(aa) never_activate = aa->calculateConstantValues( have_atoms );
->>>>>>> 60edd78a
 }
 
 long long int Action::getStep()const {
@@ -358,7 +353,6 @@
   else return kBoltzmann/getUnits().getEnergy();
 }
 
-<<<<<<< HEAD
 std::string Action::writeInGraph() const {
   std::string nam=getName();
   std::size_t u=nam.find_last_of("_"); std::string sub=nam.substr(u+1);
@@ -366,7 +360,4 @@
   return nam;
 }
 
-
-=======
->>>>>>> 60edd78a
-}
+}
