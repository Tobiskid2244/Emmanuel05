/* +++++++++++++++++++++++++++++++++++++++++++++++++++++++++++++++++++++++++
   Copyright (c) 2011-2018 The plumed team
   (see the PEOPLE file at the root of the distribution for a list of names)

   See http://www.plumed.org for more information.

   This file is part of plumed, version 2.

   plumed is free software: you can redistribute it and/or modify
   it under the terms of the GNU Lesser General Public License as published by
   the Free Software Foundation, either version 3 of the License, or
   (at your option) any later version.

   plumed is distributed in the hope that it will be useful,
   but WITHOUT ANY WARRANTY; without even the implied warranty of
   MERCHANTABILITY or FITNESS FOR A PARTICULAR PURPOSE.  See the
   GNU Lesser General Public License for more details.

   You should have received a copy of the GNU Lesser General Public License
   along with plumed.  If not, see <http://www.gnu.org/licenses/>.
+++++++++++++++++++++++++++++++++++++++++++++++++++++++++++++++++++++++++ */
#include "core/ActionShortcut.h"
#include "core/ActionRegister.h"
#include "core/PlumedMain.h"
#include "core/ActionSet.h"
#include "core/ActionWithValue.h"
#include "tools/IFile.h"
#include "gridtools/KDEShortcut.h"
#include "MetadShortcut.h"
#include "core/ReweightBase.h"

namespace PLMD {
namespace bias {

class Atlas : public ActionShortcut {
public:
  static void registerKeywords(Keywords& keys);
  explicit Atlas(const ActionOptions&);
};

PLUMED_REGISTER_ACTION(Atlas,"ATLAS")

void Atlas::registerKeywords(Keywords& keys) {
  ActionShortcut::registerKeywords( keys );
  keys.add("compulsory","ARG","the arguments that should be used as input to this method");
  keys.add("compulsory","REFERENCE","the input file containing the definitions of the clusters");
  keys.add("compulsory","PACE","the frequency with which hills should be added");
  keys.add("compulsory","SIGMA","the widths of the Gaussians that we are using");
  keys.add("compulsory","HEIGHT","the heights of the hills that should be added");
  keys.add("compulsory","BIASFACTOR","the bias factor for the well tempered metadynamics");
  keys.add("optional","GRID_MAX","the maximum value to use for all the grids");
  keys.add("optional","GRID_BIN","the number of bins to use for all the grids");
  keys.add("compulsory","REGULARISE","0.001","don't allow the denominator to be smaller then this value");
  keys.add("compulsory","WALL","the force constant of the wall applied outside the GMM");
  keys.add("optional","TEMP","the system temperature - this is only needed if you are doing well-tempered metadynamics");
  keys.addFlag("TRUNCATE_GRIDS",false,"set all histograms equal to zero outside specified range");
}

Atlas::Atlas(const ActionOptions& ao):
Action(ao),
ActionShortcut(ao)
{
  // Read the reference file and determine how many clusters we have
  bool truncate=false; parseFlag("TRUNCATE_GRIDS",truncate);
  std::string ktype, argstr; parse("ARG",argstr); std::vector<unsigned> neigv; std::vector<bool> resid;
  std::string fname; parse("REFERENCE",fname); std::vector<double> weights;
  IFile ifile; ifile.open(fname); ifile.allowIgnoredFields(); double h;
  for(unsigned k=0;; ++k) {
     if( !ifile.scanField("height",h) ) break;
     int meig; ifile.scanField("neigv",meig); neigv.push_back( meig );
     if( meig>0 ) {
         std::string ires; ifile.scanField("residual",ires);
         if( ires=="true" ) resid.push_back( true );
         else if( ires=="false" ) resid.push_back( false );
         else error("residual flag should be set to true/false");
     } else resid.push_back( false );
     // Create a Kernel for this cluster
     std::string num, wstr; Tools::convert( k+1, num ); Tools::convert( h, wstr ); ifile.scanField("kerneltype",ktype);
     readInputLine( getShortcutLabel() + "_kernel-" + num + ": KERNEL NORMALIZED ARG=" + argstr + " NUMBER=" + num + " REFERENCE=" + fname + " WEIGHT=" + wstr + " TYPE=" + ktype );
     // Compute eigenvalues and eigenvectors for the input covariance matrix if required
     if( meig>0 ) {
         std::string seig="1"; for(int j=1;j<meig;++j) { std::string eignum; Tools::convert( j+1, eignum ); seig += "," + eignum; }
         readInputLine( getShortcutLabel() + "_eigv" + num + ": CALCULATE_REFERENCE CONFIG=" + getShortcutLabel() + "_kernel-" + num + "_ref" +
                          " INPUT={DIAGONALIZE ARG=" + getShortcutLabel() + "_kernel-" + num + "_ref.covariance VECTORS=" + seig + "}");
     }
     // Store the weights as we will use these when constructing the bias later in the input
     weights.push_back(h); ifile.scanField();
  }
  ifile.close();

  // Now build the basins
  for(unsigned k=0;k<weights.size();++k) {
      std::string num; Tools::convert( k+1, num );
      // Compute the distance between the center of the basin and the current configuration
      readInputLine( getShortcutLabel() + "_dist-" + num + ": MATHEVAL ARG=" + getShortcutLabel() + "_kernel-" + num + "_dist_2 FUNC=sqrt(x) PERIODIC=NO");
      // Get the negative of the distance from the center of the basin
      if( neigv[k]==0 ) {
        // And the reflection of the distance
        readInputLine( getShortcutLabel() + "_pdist-" + num + ": MATHEVAL ARG1=" + getShortcutLabel() + "_dist-" + num + " FUNC=0-x PERIODIC=NO");
      } else {
        // This computes the projections of the difference between the current point and the origin on the various eigenvectors
        std::string argstr = "ARG1=" + getShortcutLabel() + "_dist-" + num; std::string coeffstr="COEFFICIENTS=1"; std::string powstr="POWERS=2";
        for(unsigned i=0;i<neigv[k];++i) {
            coeffstr +=",-1"; powstr +=",2"; std::string anum, eignum; Tools::convert( i+1, eignum );
            Tools::convert( i+2, anum ); argstr += " ARG" + anum + "=" + getShortcutLabel() + "_proj" + eignum + "-" + num + " ";
            // Multiply difference in CVs by eigenvector - returns a vector
            readInputLine( getShortcutLabel() + "_dproj" + eignum + "-" + num + ": MATHEVAL ARG1=" + getShortcutLabel() + "_kernel-" + num + "_dist_2_diff"
               + " ARG2=" + getShortcutLabel() + "_eigv" + num + ".vecs-" + eignum + " FUNC=x*y PERIODIC=NO");
            // Sum the components of the vector
            readInputLine( getShortcutLabel() + "_udproj" + eignum + "-" + num + ": COMBINE ARG=" + getShortcutLabel() + "_dproj" + eignum + "-" + num + " PERIODIC=NO");
            // And divide the projection on the eigenvector by the eigenvalue so that gaussian widths are in units of covariance
            readInputLine( getShortcutLabel() + "_proj" + eignum + "-" + num + ": MATHEVAL ARG1="+  getShortcutLabel() + "_udproj" + eignum + "-" + num
               + " ARG2=" + getShortcutLabel() + "_eigv" + num + ".vals-" + eignum + " FUNC=x/sqrt(y) PERIODIC=NO");
        }
        // Add this command to compute the residual distance
        if( resid[k] ) {
            readInputLine( getShortcutLabel() + "_resid2-" + num + ": COMBINE PERIODIC=NO " + argstr + coeffstr + " " + powstr );
            readInputLine( getShortcutLabel() + "_resid-" + num + ": MATHEVAL ARG1=" + getShortcutLabel() + "_resid2-" + num + " FUNC=sqrt(x) PERIODIC=NO");
        }
      }
  }

  // Create the well-tempered weight
  std::string biasfactor, height; parse("HEIGHT",height); parse("BIASFACTOR",biasfactor);
  double temp=0.0; parse("TEMP",temp); std::string tempstr="";
  if( temp>0.0 ) { std::string tstr; Tools::convert( temp, tstr); tempstr = " TEMP=" + tstr; }
  readInputLine( getShortcutLabel() + "_wtfact: REWEIGHT_WELLTEMPERED HEIGHT=" + height + " BIASFACTOR=" + biasfactor + tempstr);

  // And sum the kernels
  std::string cinput = getShortcutLabel() + "_ksum: COMBINE PERIODIC=NO ARG=" + getShortcutLabel() + "_kernel-1", pwrs=" POWERS=2";
  for(unsigned k=1;k<weights.size();++k) { std::string num; Tools::convert( k+1, num ); cinput += "," + getShortcutLabel() + "_kernel-" + num; pwrs += ",2"; }
  readInputLine( cinput + pwrs ); readInputLine(getShortcutLabel() + "_sqrt_ksum: MATHEVAL ARG1="+getShortcutLabel()+"_ksum FUNC=sqrt(x)"+ " PERIODIC=NO");

  // Add a small number to regularize the sum
  std::string regparam; parse("REGULARISE",regparam);
  readInputLine( getShortcutLabel() + "_rksum: MATHEVAL ARG1=" + getShortcutLabel() + "_sqrt_ksum FUNC=x+" + regparam + " PERIODIC=NO");

  // Normalize the weights for each of the kernels and compute the final bias
  for(unsigned k=0;k<weights.size();++k) {
      std::string num; Tools::convert( k+1, num );
      // And now compute the final weights of the basins
      readInputLine( getShortcutLabel() + "_wkernel-" + num + ": MATHEVAL ARG1=" + getShortcutLabel() + "_kernel-" + num + " ARG2=" + getShortcutLabel() +
                     "_rksum FUNC=x/y PERIODIC=NO");
  }

  // Setup the histograms that will store the bias potential for each basin and compute the instantaneous bias from each basin
  std::string truncflag1="", truncflag2=""; if( truncate ) { truncflag1="IGNORE_IF_OUT_OF_RANGE"; truncflag2="ZERO_OUTSIDE_GRID_RANGE"; }
<<<<<<< HEAD
  std::string gmax, grid_nbins, pacestr; std::vector<std::string> sigma(1);
  parse("GRID_MAX",gmax); parse("GRID_BIN",grid_nbins); parse("SIGMA",sigma[0]); parse("PACE",pacestr);
  // Build the histograms for the bias potential
  readInputLine( getShortcutLabel() + "_height: CONSTANT VALUE=1.0");
  for(unsigned k=0;k<weights.size();++k) {
      std::string num; Tools::convert( k+1, num );
      readInputLine(getShortcutLabel() + "_logwkernel-"+ num +": MATHEVAL ARG1="+ getShortcutLabel() + "_wkernel-" + num +
                                   " FUNC=log(x) PERIODIC=NO");
      readInputLine(getShortcutLabel() + "_w_wtfact-"+ num +": MATHEVAL ARG1="+getShortcutLabel() + "_wtfact ARG2="+ getShortcutLabel() + "_logwkernel-" + num +
                                   " FUNC=x+y PERIODIC=NO");
      if( neigv[k]==0 ) {
          // Convert the bandwidth to something constant actions
          gridtools::KDEShortcut::convertBandwiths( getShortcutLabel() + "-" + num, sigma, this );
          readInputLine( getShortcutLabel() + "_kde-" + num + ": KDE_CALC METRIC=" + getShortcutLabel() + "-" + num + "_icov ARG1=" + getShortcutLabel() + "_dist-" + num + "," +
                         getShortcutLabel() + "_pdist-" + num + " HEIGHTS=" + getShortcutLabel() + "_height GRID_MIN=0 GRID_MAX=" + gmax + " GRID_BIN=" + grid_nbins + truncflag1 );
      } else {
          std::vector<std::string> bw_str( neigv[k], sigma[0] ); if( resid[k] ) bw_str.push_back( sigma[0] );
          // Convert the bandwidth to something constant actions
          gridtools::KDEShortcut::convertBandwiths( getShortcutLabel() + "-" + num, bw_str, this );
          std::string gminstr=" GRID_MIN=-" + gmax, gmaxstr=" GRID_MAX=" + gmax, gbinstr=" GRID_BIN=" + grid_nbins;
          std::string input = getShortcutLabel() + "_kde-" + num + ": KDE_CALC METRIC=" + getShortcutLabel() + "-" + num + "_icov HEIGHTS=" + getShortcutLabel() + "_height" +
               " ARG1=" + getShortcutLabel() + "_proj1-" + num;
          for(unsigned i=1;i<neigv[k];++i) {
              std::string eignum; Tools::convert( i+1, eignum );
              input += " ARG" + eignum + "=" + getShortcutLabel() + "_proj" + eignum + "-" + num;
              gminstr += ",-" + gmax; gmaxstr += "," + gmax; gbinstr += "," + grid_nbins;
          }
          if( resid[k] ) {
              std::string eignum; Tools::convert( neigv[k]+1, eignum );
              input += " ARG" + eignum + "=" + getShortcutLabel() + "_resid-" + num;
              gminstr += ",-" + gmax; gmaxstr += "," + gmax; gbinstr += "," + grid_nbins;
=======
  std::string gmax, grid_nbins, pacestr; std::vector<std::string> sigma(1); std::vector<std::string> targs,tgmin,tgmax,tgbins;
  parse("GRID_MAX",gmax); parse("GRID_BIN",grid_nbins); parse("SIGMA",sigma[0]); parse("PACE",pacestr);
  if( gmax.size()>0 && grid_nbins.size()==0 ) error("you must set GRID_BIN if you set GRID_MAX");
  if( grid_nbins.size()>0 && gmax.size()==0 ) error("you must set GRID_MAX if you set GRID_BIN");  
  // Build the histograms for the bias potential
  readInputLine( getShortcutLabel() + "_height: CONSTANT VALUE=1.0");
  for(unsigned k=0;k<weights.size();++k) {
      std::string num; Tools::convert( k+1, num ); targs.resize(0); tgmin.resize(0); tgmax.resize(0); tgbins.resize(0);
      readInputLine(getShortcutLabel() + "_logwkernel-" + num + ": MATHEVAL ARG1=" + getShortcutLabel() + "_wkernel-" + num + " FUNC=log(x) PERIODIC=NO");
      readInputLine(getShortcutLabel() + "-" + num + "_wtfact: MATHEVAL ARG1=" + getShortcutLabel() + "_wtfact ARG2=" + getShortcutLabel() + "_logwkernel-" + 
                    num + " FUNC=x+y PERIODIC=NO");
      if( neigv[k]==0 ) {
          targs.push_back( getShortcutLabel() + "_dist-" + num + "," + getShortcutLabel() + "_pdist-" + num );
          // Convert the bandwidth to something constant actions
          gridtools::KDEShortcut::convertBandwiths( getShortcutLabel() + "-" + num, sigma, this );
          if( gmax.size()>0 ) { tgmin.push_back("0"); tgmax.push_back(gmax); tgbins.push_back( grid_nbins ); }
      } else {
          std::vector<std::string> bw_str( neigv[k], sigma[0] ); if( resid[k] ) bw_str.push_back( sigma[0] );
          // Convert the bandwidth to something constant actions
          gridtools::KDEShortcut::convertBandwiths( getShortcutLabel() + "-" + num, bw_str, this ); targs.resize(0);
          for(unsigned i=0;i<neigv[k];++i) { 
              std::string eignum; Tools::convert( i+1, eignum ); 
              targs.push_back( getShortcutLabel() + "_proj" + eignum + "-" + num );
              if( gmax.size()>0 ) { tgmin.push_back( "-" + gmax ); tgmax.push_back( gmax ); tgbins.push_back( grid_nbins ); }
>>>>>>> a5f1a782
          }
          if( resid[k] ) { 
              targs.push_back( getShortcutLabel() + "_resid-" + num );
              if( gmax.size()>0 ) { tgmin.push_back( "-" + gmax ); tgmax.push_back( gmax ); tgbins.push_back( grid_nbins ); }
          } 
      }
<<<<<<< HEAD
      // This accumulates the bias in each bin
      readInputLine( getShortcutLabel() + "_histo-" + num + ": AVERAGE ARG=" + getShortcutLabel() + "_kde-" + num + " NORMALIZATION=false " +
                     "STRIDE=" + pacestr + " LOGWEIGHTS=" + getShortcutLabel() + "_w_wtfact-"+ num);
      // Evaluate the bias potential for each basin
      readInputLine( getShortcutLabel() + "_bias-" + num + ": EVALUATE_FUNCTION_FROM_GRID ARG=" + getShortcutLabel() + "_histo-" + num + " " + truncflag2 );
=======
      MetadShortcut::createMetadBias( getShortcutLabel() + "-" + num, pacestr, targs, tgmin, tgmax, tgbins, truncflag1, truncflag2, this );
>>>>>>> a5f1a782
  }

  // Normalize the weights for each of the kernels and compute the final bias
  for(unsigned k=0;k<weights.size();++k) {
      std::string num; Tools::convert( k+1, num );
      // And the bias due to each basin (product of bias due to basin and kernel weight)
      readInputLine( getShortcutLabel() + "_wbias-" + num + ": MATHEVAL ARG1=" + getShortcutLabel() + "-" + num + "_bias ARG2=" +
                     getShortcutLabel() + "_wkernel-" + num + " FUNC=x*y PERIODIC=NO");
  }
<<<<<<< HEAD

  // And compute the wkernel outside the GMM
  readInputLine( getShortcutLabel() + "_ext_wkernel: MATHEVAL ARG1=" + getShortcutLabel() + "_sqrt_ksum FUNC=" + regparam +"/(x+" + regparam + ") PERIODIC=NO");

  // And calculate the external wall potential
  std::string wall; parse("WALL",wall);
  readInputLine( getShortcutLabel() + "_wall: MATHEVAL ARG1=" + getShortcutLabel() + "_ext_wkernel FUNC="+wall+"*x/(1-x) PERIODIC=NO");


  // This is for the sum of these quantities
  std::string combstr = getShortcutLabel() + ": COMBINE PERIODIC=NO ARG=" + getShortcutLabel() + "_wall,"+ getShortcutLabel() + "_wbias-1";
=======
  // And compute the wkernel outside the GMM
  readInputLine( getShortcutLabel() + "_ext_wkernel: MATHEVAL ARG1=" + getShortcutLabel() + "_sqrt_ksum FUNC=" + regparam + "/(x+" + regparam + ") PERIODIC=NO");

  // And calculate the external wall potential
  std::string wall; parse("WALL",wall);
  readInputLine( getShortcutLabel() + "_wall: MATHEVAL ARG1=" + getShortcutLabel() + "_ext_wkernel FUNC=" + wall + "*x/(1-x) PERIODIC=NO");

  // This is for the sum of these quantities
  std::string combstr = getShortcutLabel() + ": COMBINE PERIODIC=NO ARG=" + getShortcutLabel() + "_wall," + getShortcutLabel() + "_wbias-1";
>>>>>>> a5f1a782
  for(unsigned k=1;k<weights.size();++k) { std::string num; Tools::convert( k+1, num ); combstr += "," + getShortcutLabel() + "_wbias-" + num; }
  // And the final bias
  readInputLine( combstr ); readInputLine("BIASVALUE ARG=" + getShortcutLabel() );

  // Print the theta values to the THETA file
  std::string theta_str = "PRINT FILE=THETA FMT=%8.12f STRIDE="+pacestr+" ARG=" + getShortcutLabel() + "_wkernel-1" ;
  for(unsigned k=1;k<weights.size();++k) {
    std::string num; Tools::convert( k+1, num );
    theta_str += "," + getShortcutLabel() + "_wkernel-" + num;
  }
  theta_str += "," + getShortcutLabel() + "_ext_wkernel";
  readInputLine( theta_str );

  // Print the reduced CVs to a file
  std::string cvs_str = "PRINT FILE=LOWD_CVS FMT=%8.12f STRIDE="+pacestr+" ARG=";
  for(unsigned k=0;k<weights.size();++k) {
    std::string num; Tools::convert( k+1, num );
    if( neigv[k]==0 ) {
      cvs_str += getShortcutLabel() + "_pdist-" + num + ",";
    } else {
      for(unsigned i=0;i<neigv[k];++i) {
        std::string eignum; Tools::convert( i+1, eignum );
        cvs_str +=  getShortcutLabel() + "_proj" + eignum + "-" + num + ",";
      }
      if( resid[k] ) {
        cvs_str +=  getShortcutLabel() + "_resid-" + num + ",";
      }
    }
  }

  readInputLine( getShortcutLabel() + "_wtheight: MATHEVAL PERIODIC=NO ARG=" + getShortcutLabel() + "_wtfact" + " FUNC=exp(x)");
  cvs_str += getShortcutLabel() + "_wtheight";
  readInputLine( cvs_str );

  // Complete setup of the well tempered weights
  std::vector<std::string> args(1); args[0] = getShortcutLabel();
  ReweightBase* rwb = plumed.getActionSet().selectWithLabel<ReweightBase*>( getShortcutLabel() + "_wtfact" );
  plumed_assert( rwb ); rwb->setArguments( args );


}

}
}<|MERGE_RESOLUTION|>--- conflicted
+++ resolved
@@ -145,39 +145,6 @@
 
   // Setup the histograms that will store the bias potential for each basin and compute the instantaneous bias from each basin
   std::string truncflag1="", truncflag2=""; if( truncate ) { truncflag1="IGNORE_IF_OUT_OF_RANGE"; truncflag2="ZERO_OUTSIDE_GRID_RANGE"; }
-<<<<<<< HEAD
-  std::string gmax, grid_nbins, pacestr; std::vector<std::string> sigma(1);
-  parse("GRID_MAX",gmax); parse("GRID_BIN",grid_nbins); parse("SIGMA",sigma[0]); parse("PACE",pacestr);
-  // Build the histograms for the bias potential
-  readInputLine( getShortcutLabel() + "_height: CONSTANT VALUE=1.0");
-  for(unsigned k=0;k<weights.size();++k) {
-      std::string num; Tools::convert( k+1, num );
-      readInputLine(getShortcutLabel() + "_logwkernel-"+ num +": MATHEVAL ARG1="+ getShortcutLabel() + "_wkernel-" + num +
-                                   " FUNC=log(x) PERIODIC=NO");
-      readInputLine(getShortcutLabel() + "_w_wtfact-"+ num +": MATHEVAL ARG1="+getShortcutLabel() + "_wtfact ARG2="+ getShortcutLabel() + "_logwkernel-" + num +
-                                   " FUNC=x+y PERIODIC=NO");
-      if( neigv[k]==0 ) {
-          // Convert the bandwidth to something constant actions
-          gridtools::KDEShortcut::convertBandwiths( getShortcutLabel() + "-" + num, sigma, this );
-          readInputLine( getShortcutLabel() + "_kde-" + num + ": KDE_CALC METRIC=" + getShortcutLabel() + "-" + num + "_icov ARG1=" + getShortcutLabel() + "_dist-" + num + "," +
-                         getShortcutLabel() + "_pdist-" + num + " HEIGHTS=" + getShortcutLabel() + "_height GRID_MIN=0 GRID_MAX=" + gmax + " GRID_BIN=" + grid_nbins + truncflag1 );
-      } else {
-          std::vector<std::string> bw_str( neigv[k], sigma[0] ); if( resid[k] ) bw_str.push_back( sigma[0] );
-          // Convert the bandwidth to something constant actions
-          gridtools::KDEShortcut::convertBandwiths( getShortcutLabel() + "-" + num, bw_str, this );
-          std::string gminstr=" GRID_MIN=-" + gmax, gmaxstr=" GRID_MAX=" + gmax, gbinstr=" GRID_BIN=" + grid_nbins;
-          std::string input = getShortcutLabel() + "_kde-" + num + ": KDE_CALC METRIC=" + getShortcutLabel() + "-" + num + "_icov HEIGHTS=" + getShortcutLabel() + "_height" +
-               " ARG1=" + getShortcutLabel() + "_proj1-" + num;
-          for(unsigned i=1;i<neigv[k];++i) {
-              std::string eignum; Tools::convert( i+1, eignum );
-              input += " ARG" + eignum + "=" + getShortcutLabel() + "_proj" + eignum + "-" + num;
-              gminstr += ",-" + gmax; gmaxstr += "," + gmax; gbinstr += "," + grid_nbins;
-          }
-          if( resid[k] ) {
-              std::string eignum; Tools::convert( neigv[k]+1, eignum );
-              input += " ARG" + eignum + "=" + getShortcutLabel() + "_resid-" + num;
-              gminstr += ",-" + gmax; gmaxstr += "," + gmax; gbinstr += "," + grid_nbins;
-=======
   std::string gmax, grid_nbins, pacestr; std::vector<std::string> sigma(1); std::vector<std::string> targs,tgmin,tgmax,tgbins;
   parse("GRID_MAX",gmax); parse("GRID_BIN",grid_nbins); parse("SIGMA",sigma[0]); parse("PACE",pacestr);
   if( gmax.size()>0 && grid_nbins.size()==0 ) error("you must set GRID_BIN if you set GRID_MAX");
@@ -202,22 +169,13 @@
               std::string eignum; Tools::convert( i+1, eignum ); 
               targs.push_back( getShortcutLabel() + "_proj" + eignum + "-" + num );
               if( gmax.size()>0 ) { tgmin.push_back( "-" + gmax ); tgmax.push_back( gmax ); tgbins.push_back( grid_nbins ); }
->>>>>>> a5f1a782
           }
           if( resid[k] ) { 
               targs.push_back( getShortcutLabel() + "_resid-" + num );
               if( gmax.size()>0 ) { tgmin.push_back( "-" + gmax ); tgmax.push_back( gmax ); tgbins.push_back( grid_nbins ); }
           } 
       }
-<<<<<<< HEAD
-      // This accumulates the bias in each bin
-      readInputLine( getShortcutLabel() + "_histo-" + num + ": AVERAGE ARG=" + getShortcutLabel() + "_kde-" + num + " NORMALIZATION=false " +
-                     "STRIDE=" + pacestr + " LOGWEIGHTS=" + getShortcutLabel() + "_w_wtfact-"+ num);
-      // Evaluate the bias potential for each basin
-      readInputLine( getShortcutLabel() + "_bias-" + num + ": EVALUATE_FUNCTION_FROM_GRID ARG=" + getShortcutLabel() + "_histo-" + num + " " + truncflag2 );
-=======
       MetadShortcut::createMetadBias( getShortcutLabel() + "-" + num, pacestr, targs, tgmin, tgmax, tgbins, truncflag1, truncflag2, this );
->>>>>>> a5f1a782
   }
 
   // Normalize the weights for each of the kernels and compute the final bias
@@ -227,19 +185,6 @@
       readInputLine( getShortcutLabel() + "_wbias-" + num + ": MATHEVAL ARG1=" + getShortcutLabel() + "-" + num + "_bias ARG2=" +
                      getShortcutLabel() + "_wkernel-" + num + " FUNC=x*y PERIODIC=NO");
   }
-<<<<<<< HEAD
-
-  // And compute the wkernel outside the GMM
-  readInputLine( getShortcutLabel() + "_ext_wkernel: MATHEVAL ARG1=" + getShortcutLabel() + "_sqrt_ksum FUNC=" + regparam +"/(x+" + regparam + ") PERIODIC=NO");
-
-  // And calculate the external wall potential
-  std::string wall; parse("WALL",wall);
-  readInputLine( getShortcutLabel() + "_wall: MATHEVAL ARG1=" + getShortcutLabel() + "_ext_wkernel FUNC="+wall+"*x/(1-x) PERIODIC=NO");
-
-
-  // This is for the sum of these quantities
-  std::string combstr = getShortcutLabel() + ": COMBINE PERIODIC=NO ARG=" + getShortcutLabel() + "_wall,"+ getShortcutLabel() + "_wbias-1";
-=======
   // And compute the wkernel outside the GMM
   readInputLine( getShortcutLabel() + "_ext_wkernel: MATHEVAL ARG1=" + getShortcutLabel() + "_sqrt_ksum FUNC=" + regparam + "/(x+" + regparam + ") PERIODIC=NO");
 
@@ -249,7 +194,7 @@
 
   // This is for the sum of these quantities
   std::string combstr = getShortcutLabel() + ": COMBINE PERIODIC=NO ARG=" + getShortcutLabel() + "_wall," + getShortcutLabel() + "_wbias-1";
->>>>>>> a5f1a782
+
   for(unsigned k=1;k<weights.size();++k) { std::string num; Tools::convert( k+1, num ); combstr += "," + getShortcutLabel() + "_wbias-" + num; }
   // And the final bias
   readInputLine( combstr ); readInputLine("BIASVALUE ARG=" + getShortcutLabel() );
