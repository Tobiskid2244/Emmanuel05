/* +++++++++++++++++++++++++++++++++++++++++++++++++++++++++++++++++++++++++
   Copyright (c) 2012-2018 The plumed team
   (see the PEOPLE file at the root of the distribution for a list of names)

   See http://www.plumed.org for more information.

   This file is part of plumed, version 2.

   plumed is free software: you can redistribute it and/or modify
   it under the terms of the GNU Lesser General Public License as published by
   the Free Software Foundation, either version 3 of the License, or
   (at your option) any later version.

   plumed is distributed in the hope that it will be useful,
   but WITHOUT ANY WARRANTY; without even the implied warranty of
   MERCHANTABILITY or FITNESS FOR A PARTICULAR PURPOSE.  See the
   GNU Lesser General Public License for more details.

   You should have received a copy of the GNU Lesser General Public License
   along with plumed.  If not, see <http://www.gnu.org/licenses/>.
+++++++++++++++++++++++++++++++++++++++++++++++++++++++++++++++++++++++++ */
#ifndef __PLUMED_tools_Keywords_h
#define __PLUMED_tools_Keywords_h
#include <vector>
#include <string>
#include <set>
#include <map>

#include "Exception.h"

namespace PLMD {

class Log;

/// This class holds the keywords and their documentation
class Keywords {
/// This class lets me pass keyword types easily
  class KeyType {
  public:
    enum {hidden,compulsory,flag,optional,atoms,vessel} style;
    explicit KeyType( const std::string& type );
    void setStyle( const std::string& type );
    bool isCompulsory() const { return (style==compulsory); }
    bool isFlag() const { return (style==flag); }
    bool isOptional() const { return (style==optional); }
    bool isAtomList() const { return (style==atoms); }
    bool isVessel() const { return (style==vessel); }
    std::string toString() const {
      if(style==compulsory) return "compulsory";
      else if(style==optional) return "optional";
      else if(style==atoms) return "atoms";
      else if(style==flag) return "flag";
      else if(style==hidden) return "hidden";
      else if(style==vessel) return "vessel";
      else plumed_assert(0);
      return "";
    }
  };
  friend class Action;
private:
/// Is this an action or driver (this bool affects what style==atoms does in print)
  bool isaction;
/// This allows us to overwrite the behavior of the atoms type in analysis actions
  bool isatoms;
/// The names of the allowed keywords
  std::vector<std::string> keys;
/// The names of the reserved keywords
  std::vector<std::string> reserved_keys;
/// Whether the keyword is compulsory, optional...
  std::map<std::string,KeyType> types;
/// Do we allow stuff like key1, key2 etc
  std::map<std::string,bool> allowmultiple;
/// The documentation for the keywords
  std::map<std::string,std::string> documentation;
/// The default values for the flags (are they on or of)
  std::map<std::string,bool> booldefs;
/// The default values (if there are default values) for compulsory keywords
  std::map<std::string,std::string> numdefs;
/// The tags for atoms - we use this so the manual can differentiate between different ways of specifying atoms
  std::map<std::string,std::string> atomtags;
/// The string that should be printed out to describe how the components work for this particular action
  std::string cstring;
/// The names of all the possible components for an action
  std::vector<std::string> cnames;
/// The keyword that turns on a particular component
  std::map<std::string,std::string> ckey;
/// The documentation for a particular component
  std::map<std::string,std::string> cdocs;
/// Print the documentation for the jth keyword in html
  void print_html_item( const std::string& ) const;
/// Print a particular keyword
  void printKeyword( const std::string& j, Log& log ) const ;
/// Print a particular keyword (copy of the above that works with files)
  void printKeyword( const std::string& j, FILE* out ) const ;
public:
/// Constructor
  Keywords() : isaction(true), isatoms(true) {}
///
  void isDriver() { isaction=false; }
///
  void isAnalysis() { isatoms=false; }
/// find out whether flag key is on or off by default.
  bool getLogicalDefault( std::string key, bool& def ) const ;
/// Get the value of the default for the keyword named key
  bool getDefaultValue( std::string key, std::string& def ) const ;
/// Return the number of defined keywords
  unsigned size() const;
/// Check if numbered keywords are allowed for this action
  bool numbered( const std::string & k ) const ;
/// Return the ith keyword
  std::string getKeyword( const unsigned i ) const ;
/// Print the documentation to the log file (used by PLMD::Action::error)
  void print( Log& log ) const ;
/// Print the documentation to a file (use by PLUMED::CLTool::readCommandLineArgs)
  void print( FILE* out ) const ;
/// Reserve a keyword
  void reserve( const std::string & t, const std::string & k, const std::string & d );
/// Reserve a flag
  void reserveFlag( const std::string & k, const bool def, const std::string & d );
/// Use one of the reserved keywords
  void use( const std::string  & k );
/// Get the ith keyword
  std::string get( const unsigned k ) const ;
/// Add a new keyword of type t with name k and description d
  void add( const std::string & t, const std::string & k, const std::string & d );
/// Add a new compulsory keyword (t must equal compulsory) with name k, default value def and description d
  void add( const std::string & t, const std::string & k, const std::string & def, const std::string & d );
/// Add a falg with name k that is by default on if def is true and off if def is false.  d should provide a description of the flag
  void addFlag( const std::string & k, const bool def, const std::string & d );
/// Remove the keyword with name k
  void remove( const std::string & k );
/// Check if there is a keyword with name k
  bool exists( const std::string & k ) const ;
/// Check the keyword k has been reserved
  bool reserved( const std::string & k ) const ;
/// Check if the keyword with name k has style t
  bool style( const std::string & k, const std::string & t ) const ;
/// Print an html version of the documentation
  void print_html() const ;
/// Print keywords in form readable by vim
  void print_vim() const ;
/// Print the template version for the documenation
  void print_template( const std::string& actionname, bool include_optional) const ;
/// Change the style of a keyword
  void reset_style( const std::string & k, const std::string & style );
/// Add keywords from one keyword object to another
  void add( const Keywords& keys );
/// Copy the keywords data
  void copyData( std::vector<std::string>& kk, std::vector<std::string>& rk, std::map<std::string,KeyType>& tt, std::map<std::string,bool>& am,
                 std::map<std::string,std::string>& docs, std::map<std::string,bool>& bools, std::map<std::string,std::string>& nums,
                 std::map<std::string,std::string>& atags, std::vector<std::string>& cnam, std::map<std::string,std::string>& ck,
                 std::map<std::string,std::string>& cd ) const ;
/// Clear everything from the keywords object.
/// Not actually needed if your Keywords object is going out of scope.
  void destroyData();
/// Set the text that introduces how the components for this action are introduced
  void setComponentsIntroduction( const std::string& instr );
/// Add a potential component which can be output by this particular action
  void addOutputComponent( const std::string& name, const std::string& key, const std::string& descr );
/// Has a component with this name been added?
  bool outputComponentExists( const std::string& name, const bool& custom ) const ;
<<<<<<< HEAD
/// Get the full list of output components
  const std::vector<std::string>& getAllOutputComponents() const ;
/// Get the keyword that tells PLUMED to calculate this particular quantity
  bool getKeywordForThisOutput( const std::string& oname, std::string& keyname ) const ;
=======
/// Reference to keys
  std::vector<std::string> getKeys() const { return keys; }
>>>>>>> 0efc7185
};

}

#endif<|MERGE_RESOLUTION|>--- conflicted
+++ resolved
@@ -159,15 +159,12 @@
   void addOutputComponent( const std::string& name, const std::string& key, const std::string& descr );
 /// Has a component with this name been added?
   bool outputComponentExists( const std::string& name, const bool& custom ) const ;
-<<<<<<< HEAD
 /// Get the full list of output components
   const std::vector<std::string>& getAllOutputComponents() const ;
 /// Get the keyword that tells PLUMED to calculate this particular quantity
   bool getKeywordForThisOutput( const std::string& oname, std::string& keyname ) const ;
-=======
 /// Reference to keys
   std::vector<std::string> getKeys() const { return keys; }
->>>>>>> 0efc7185
 };
 
 }
