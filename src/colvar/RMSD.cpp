--- conflicted
+++ resolved
@@ -173,13 +173,9 @@
   keys.add("compulsory","ALIGN","1.0","the weights to use when aligning to the reference structure");
   keys.add("compulsory","DISPLACE","1.0","the weights to use when calculating the displacement from the reference structure");
   keys.add("compulsory","TYPE","SIMPLE","the manner in which RMSD alignment is performed.  Should be OPTIMAL or SIMPLE.");
-<<<<<<< HEAD
   keys.addFlag("UNORMALIZED",false,"by default the mean sequare deviation or root mean square deviation is calculated.  If this option is given no averaging is done");
   keys.addFlag("SQUARED",false," This should be setted if you want MSD instead of RMSD ");
   keys.addFlag("DISPLACEMENT",false,"Calculate the vector of displacements instead of the length of this vector");
-=======
-  keys.addFlag("SQUARED",false," This should be set if you want mean squared displacement instead of RMSD ");
->>>>>>> 23c6fcd0
 }
 
 RMSD::RMSD(const ActionOptions&ao):
