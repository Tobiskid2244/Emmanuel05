--- conflicted
+++ resolved
@@ -16,178 +16,8 @@
 jobs:
 
   linux:
-<<<<<<< HEAD
-    runs-on: ubuntu-22.04
-    strategy:
-      fail-fast: false
-      matrix:
-        variant:
-        - -doc-mpi-
-        - -mpi-
-        - -coverage-mpi-
-        - -debug-
-        - -debug-mpi-
-        - -intel-
-    steps:
-    - uses: actions/checkout@v3
-    - uses: actions/cache@v3
-      with:
-        path: ~/.ccache
-        key: ccache-reset1-linux${{ matrix.variant }}hash-${{ github.sha }}
-        restore-keys: ccache-reset1-linux${{ matrix.variant }}hash-
-    - name: Set up Python
-      uses: actions/setup-python@v4
-      with:
-        python-version: 3.9
-    - name: Set paths
-      run: |
-        echo "$HOME/opt/bin" >> $GITHUB_PATH
-        # path required for pytest:
-        echo "$HOME/.local/bin" >> $GITHUB_PATH
-        echo "CPATH=$HOME/opt/include:$CPATH" >> $GITHUB_ENV
-        echo "INCLUDE=$HOME/opt/include:$INCLUDE" >> $GITHUB_ENV
-        echo "LIBRARY_PATH=$HOME/opt/lib:$LIBRARY_PATH" >> $GITHUB_ENV
-        echo "LD_LIBRARY_PATH=$HOME/opt/lib:$LD_LIBRARY_PATH" >> $GITHUB_ENV
-        echo "PYTHONPATH=$HOME/opt/lib/plumed/python:$PYTHONPATH" >> $GITHUB_ENV
-        # this is to avoid errors on ubuntu 22. this is overridden in intel build
-        echo "FC=gfortran -fallow-argument-mismatch" >> $GITHUB_ENV
-    - name: Install generic packages
-      run: |
-        sudo apt-get update -qq
-        sudo apt-get install -y libatlas-base-dev
-        sudo apt-get install -y libfftw3-dev
-        sudo apt-get install -y gsl-bin
-        sudo apt-get install -y libgsl0-dev
-        sudo apt-get install -y ccache
-    - name: Install system boost
-      if: ${{ ! contains( matrix.variant, '-debug-' ) }}
-      run: |
-        sudo apt-get install -y libboost-serialization-dev
-    - name: Install boost with debug flags
-      if: contains( matrix.variant, '-debug-' )
-      run: |
-        .ci/install.boost
-    - name: Install python packages needed for tests
-      run: |
-        python -m pip install --upgrade pip
-        pip install --user Cython
-        pip install --user numpy
-        pip install --user pytest
-        pip install --user six ;
-        pip install --user pandas ;
-        pip install --user mdtraj ;
-        pip install --user MDAnalysis ;
-        python -c "import MDAnalysis" ;
-        python -c "import mdtraj" ;
-    - name: Install Libtorch
-      if: ${{ ! contains( matrix.variant, '-debug-' ) }} # libtorch is not compiled with GLIBCXX_DEBUG
-      run: |
-        # added by luigibonati
-        mkdir -p $HOME/opt/
-        cd $HOME/opt/ # GB: install in $HOME/opt/libtorch
-        wget --no-check-certificate https://download.pytorch.org/libtorch/cpu/libtorch-cxx11-abi-shared-with-deps-1.13.1%2Bcpu.zip ;
-        unzip libtorch-cxx11-abi-shared-with-deps-1.13.1+cpu.zip ;
-        echo "LIBRARY_PATH=$PWD/libtorch/lib:$LIBRARY_PATH" >> $GITHUB_ENV
-        echo "LD_LIBRARY_PATH=$PWD/libtorch/lib:$LD_LIBRARY_PATH" >> $GITHUB_ENV
-        echo "CPATH=$PWD/libtorch/include/torch/csrc/api/include/:$PWD/libtorch/include/:$PWD/libtorch/include/torch:$CPATH" >> $GITHUB_ENV
-        echo "INCLUDE=$PWD/libtorch/include/torch/csrc/api/include/:$PWD/libtorch/include/:$PWD/libtorch/include/torch:$INCLUDE" >> $GITHUB_ENV
-        echo "PLUMED_CONFIG=$PLUMED_CONFIG --enable-libtorch" >> $GITHUB_ENV
-    - name: Install Doxygen
-      if: contains( matrix.variant, '-doc-' )
-      run: |
-        sudo apt-get install -y graphviz
-        sudo apt-get install -y doxygen-latex
-        .ci/install.doxygen Release_1_8_17
-        echo "PLUMED_CONFIG=$PLUMED_CONFIG --enable-pdfdoc" >> $GITHUB_ENV
-        # make sure all tests are run
-        echo "PLUMED_ALL_TESTS=yes" >> $GITHUB_ENV
-    - name: Install lcov
-      if: contains( matrix.variant, '-coverage-' )
-      run: |
-        .ci/install.lcov v1.16
-        echo "PLUMED_CONFIG=$PLUMED_CONFIG --disable-external-lapack --disable-external-blas --enable-gcov CXXFLAGS=-O" >> $GITHUB_ENV
-        # make sure all tests are run
-        echo "PLUMED_ALL_TESTS=yes" >> $GITHUB_ENV
-    - name: Setup debug flags
-      if: contains( matrix.variant, '-debug-' )
-      run: |
-        echo "PLUMED_CONFIG=$PLUMED_CONFIG --enable-debug --enable-debug-glibcxx" >> $GITHUB_ENV
-    - name: Install INTEL compiler
-      # install INTEL at last since it modifies CC and CXX
-      if: contains( matrix.variant, '-intel-' )
-      run: |
-        wget https://apt.repos.intel.com/intel-gpg-keys/GPG-PUB-KEY-INTEL-SW-PRODUCTS-2023.PUB
-        sudo apt-key add GPG-PUB-KEY-INTEL-SW-PRODUCTS-2023.PUB
-        rm GPG-PUB-KEY-INTEL-SW-PRODUCTS-2023.PUB
-        echo "deb https://apt.repos.intel.com/oneapi all main" | sudo tee /etc/apt/sources.list.d/oneAPI.list
-        sudo apt-get update
-        sudo apt-get install intel-oneapi-compiler-dpcpp-cpp-and-cpp-classic intel-oneapi-mkl intel-oneapi-mkl-devel intel-oneapi-compiler-fortran
-        source /opt/intel/oneapi/setvars.sh
-        printenv >> $GITHUB_ENV
-        echo "CXX=icpc" >> $GITHUB_ENV
-        echo "CC=icc" >> $GITHUB_ENV
-        echo "FC=ifort" >> $GITHUB_ENV
-    - name: Install MPI
-      # install MPI at last since it modifies CC and CXX
-      if: contains( matrix.variant, '-mpi-' )
-      run: |
-        sudo apt-get install -y libopenmpi-dev openmpi-bin
-        echo "CC=mpicc" >> $GITHUB_ENV
-        echo "CXX=mpic++" >> $GITHUB_ENV
-        echo "OMPI_MCA_btl_base_warn_component_unused=0" >> $GITHUB_ENV
-        echo "OMPI_MCA_btl_base_verbose=0" >> $GITHUB_ENV
-        echo "OMPI_MCA_plm=isolated" >> $GITHUB_ENV
-        echo "OMPI_MCA_btl_vader_single_copy_mechanism=none" >> $GITHUB_ENV
-        echo "OMPI_MCA_rmaps_base_oversubscribe=yes" >> $GITHUB_ENV
-        pip install --user mpi4py
-        python -c "import mpi4py"
-    - name: Build PLUMED
-      run: |
-        ccache -s -M 100M
-        ./configure CXX="ccache $CXX" --enable-boost_serialization --disable-dependency-tracking --enable-modules=all LDFLAGS=-Wl,-rpath,$LD_LIBRARY_PATH $PLUMED_CONFIG --prefix="$HOME/opt"
-        make -j 4
-        make install
-        # check for global symbols, see https://github.com/plumed/plumed2/issues/549
-        make nmcheck
-        ccache -s -M 100M
-    - name: Run tests
-      if: ${{ ! contains( matrix.variant, '-doc-mpi-' ) }}
-      run: |
-         (while true; do  # see https://github.com/actions/virtual-environments/issues/1860
-              df -h
-              sleep 15
-              done) &
-         make --no-print-directory -C regtest testclean
-         # these can fail for numerical reasons
-         make -C regtest checkfail
-    - name: Run python tests
-      run: |
-         cd python
-         pytest -v
-    - name: Build doc
-      env:
-        GIT_TOKEN: ${{ secrets.GIT_TOKEN_PLUMEDBOT }}
-      if: contains( matrix.variant, '-doc-' )
-      run: |
-         make doc >/dev/null
-    - name: Coverage
-      env:
-        GIT_TOKEN: ${{ secrets.GIT_TOKEN_PLUMEDBOT }}
-      if: contains( matrix.variant, '-coverage-' )
-      run: |
-         make -C developer-doc coverage
-         .ci/push coverage
-         bash <(curl -s https://codecov.io/bash) > /dev/null
-    - name: Push doc
-      if: contains( matrix.variant, '-doc-' )
-      env:
-        GIT_TOKEN: ${{ secrets.GIT_TOKEN_PLUMEDBOT }}
-      run: |
-         .ci/push doc
-=======
     uses: ./.github/workflows/linuxWF.yml
     secrets: inherit
->>>>>>> 0922b854
 
   codecheck:
     uses: ./.github/workflows/codecheckWF.yml
