--- conflicted
+++ resolved
@@ -290,7 +290,7 @@
   string domains_histo_readfilename_;
   unsigned n_domains_;
   vector<unsigned> domain_ids_;
-  vector<vector<unsigned long long> > domain_boundary_pts_;
+  vector<vector<Grid::index_t> > domain_boundary_pts_;
   vector<double> domain_boundary_grid_levels_;
   double domain_implicit_bias_level_;
   vector<Grid*> HillScalingGrids_;
@@ -334,12 +334,8 @@
   bool doInt_;
   double work_;
   bool isFirstStep;
-<<<<<<< HEAD
-
-=======
   long int last_step_warn_grid;
   
->>>>>>> 7b30a9ce
   void   readGaussians(IFile*);
   bool   readChunkOfGaussians(IFile *ifile, unsigned n);
   void   writeGaussian(const Gaussian &, OFile &);
@@ -349,7 +345,7 @@
   double getTransitionBarrierBias();
   void   defineDomains(const Grid * const);
   void   filterDomains();
-  void   spreadDomain(unsigned long long, unsigned, const Grid * const);
+  void   spreadDomain(Grid::index_t, unsigned, const Grid * const);
   void   applyDomainBoundaryBias(unsigned, double);
 
   void   createScalingGrids();
@@ -362,16 +358,11 @@
   bool   scanOneHill(IFile *ifile,  vector<Value> &v, vector<double> &center, vector<double>  &sigma, double &height, bool &multivariate);
   std::string fmt;
 
-<<<<<<< HEAD
   void   dumpBias();
   void   dumpGrid(Grid *, OFile &);
 
  public:
-  MetaD(const ActionOptions &);
-=======
-public:
-  explicit MetaD(const ActionOptions&);
->>>>>>> 7b30a9ce
+  explicit MetaD(const ActionOptions &);
   ~MetaD();
   void calculate();
   void update();
@@ -509,7 +500,6 @@
   }
 }
 
-<<<<<<< HEAD
 MetaD::MetaD(const ActionOptions &ao):
   PLUMED_BIAS_INIT(ao),
   // Grid stuff default initialization
@@ -563,28 +553,8 @@
   // Interval initialization
   uppI_(-1), lowI_(-1), doInt_(false),
   // Event clock initialization
-  isFirstStep(true)
-=======
-MetaD::MetaD(const ActionOptions& ao):
-PLUMED_BIAS_INIT(ao),
-// Grid stuff initialization
-BiasGrid_(NULL),ExtGrid_(NULL), wgridstride_(0), grid_(false), hasextgrid_(false),
-// Metadynamics basic parameters
-height0_(std::numeric_limits<double>::max()), biasf_(1.0), kbt_(0.0),
-stride_(0), welltemp_(false),
-// Other stuff
-dp_(NULL), adaptive_(FlexibleBin::none),
-flexbin(NULL),
-// Multiple walkers initialization
-mw_n_(1), mw_dir_("./"), mw_id_(0), mw_rstride_(1),
-walkers_mpi(false),
-acceleration(false), acc(0.0),
-// Interval initialization
-uppI_(-1), lowI_(-1), doInt_(false),
-work_(0.0),
-isFirstStep(true),
-last_step_warn_grid(0)
->>>>>>> 7b30a9ce
+  isFirstStep(true),
+  last_step_warn_grid(0)
 {
   // Set the hills file name.
   string hillsfname = "HILLS";
@@ -1266,7 +1236,6 @@
     gridfile_.open(gridfilename_);
   }
 
-<<<<<<< HEAD
   // Initialize and read an external grid if requested.
   // If the bias uses a grid itself, add the external grid bias to the
   // internal bias; this is necessary for methods that calculate 
@@ -1301,7 +1270,7 @@
         grid_coords_are_same = grid_coords_are_same && (BiasGrid_->getMax()[i] == ExtGrid_->getMax()[i]);
       }
       if (grid_coords_are_same) {
-        for (unsigned long long i = 0; i < BiasGrid_->getMaxSize(); i++) {
+        for (Grid::index_t i = 0; i < BiasGrid_->getMaxSize(); i++) {
           temp_val = ExtGrid_->getValueAndDerivatives(i, temp_der);
           if (temp_val != 0.0) {
             BiasGrid_->addValueAndDerivatives(i, temp_val, temp_der);
@@ -1312,7 +1281,7 @@
       // in the old grid, then copy an interpolated value.
       } else {
         vector<double> temp_point(getNumberOfArguments());
-        for (unsigned long long i = 0; i < BiasGrid_->getMaxSize(); i++) {
+        for (Grid::index_t i = 0; i < BiasGrid_->getMaxSize(); i++) {
           BiasGrid_->getPoint(i, temp_point);
           temp_val = ExtGrid_->getValueAndDerivatives(temp_point, temp_der);
           if (temp_val != 0.0) {
@@ -1369,7 +1338,7 @@
         }
         whole_grid_region = new Grid(funcl, getArguments(), BiasGrid_->getMin(), BiasGrid_->getMax(), input_nbins, false, false);
         // Set all values to 1.0.
-        for (unsigned long long i = 0; i < whole_grid_region->getMaxSize(); i++) {
+        for (Grid::index_t i = 0; i < whole_grid_region->getMaxSize(); i++) {
           whole_grid_region->setValue(i, 1.0);
         }
         // Use the region grid to set up domains in the bias grid.
@@ -1447,7 +1416,7 @@
         std::string funcl = getLabel() + ".number";
         DomainsHistogram_ = new Grid(funcl, getArguments(), gmin, gmax, gbin, false, false);
         double histo_scale = 4.0 * (height0_ / kbt_) * pow(2.0, getNumberOfArguments()) * (static_cast<double>(domains_histo_stride_) / stride_);
-        for (unsigned long long i = 0; i < DomainsHistogram_->getMaxSize(); i++) {
+        for (Grid::index_t i = 0; i < DomainsHistogram_->getMaxSize(); i++) {
           DomainsHistogram_->setValue(i, 1.0 / histo_scale);
         }
       }
@@ -1481,7 +1450,7 @@
     if (ifile->FileExist(fname)) {
       ifile->open(fname);
       // Read the Gaussians in the file if and only if this is a restart.
-      if (plumed.getRestart() && !restart_from_grid_) {
+      if (getRestart() && !restart_from_grid_) {
         if (use_adaptive_domains_) {
           warning(" RESTART with adaptive domains does not exactly restart a simulation.\n To exactly restart adaptive domains calculations, provide the grid and the histogram from the end of the last run.");
         }
@@ -1495,62 +1464,18 @@
       }
     }
   }
+
+  // A barrier is needed when using walkers_mpi
+  // to be sure that all files have been read before
+  // backing them up.
+  // It should not be used when walkers_mpi is false. Otherwise
+  // it would introduce troubles when using replicas without METAD,
+  // e.g., in bias exchange with a neutral replica.
+  // See issue #168 on github.
+  comm.Barrier();
+  if(comm.Get_rank()==0 && walkers_mpi) multi_sim_comm.Barrier();
+
   // Reopen this walker's hills file for writing.
-=======
-// initializing external grid
-  if(gridreadfilename_.length()>0){
-   hasextgrid_=true;
-   // read the grid in input, find the keys
-   IFile gridfile; gridfile.open(gridreadfilename_);
-   std::string funcl=getLabel() + ".bias";
-   ExtGrid_=Grid::create(funcl,getArguments(),gridfile,false,false,true);
-   gridfile.close();
-   if(ExtGrid_->getDimension()!=getNumberOfArguments()) error("mismatch between dimensionality of input grid and number of arguments");
-   for(unsigned i=0;i<getNumberOfArguments();++i){
-     if( getPntrToArgument(i)->isPeriodic()!=ExtGrid_->getIsPeriodic()[i] ) error("periodicity mismatch between arguments and input bias");
-   }
-  }
-
-
-// creating vector of ifile* for hills reading 
-// open all files at the beginning and read Gaussians if restarting
-  for(int i=0;i<mw_n_;++i){
-   string fname;
-   if(mw_n_>1) {
-    stringstream out; out << i;
-    fname = mw_dir_+"/"+hillsfname+"."+out.str();
-   } else {
-    fname = hillsfname;
-   }
-   IFile *ifile = new IFile();
-   ifile->link(*this);
-   ifiles.push_back(ifile);                                                             
-   ifilesnames.push_back(fname);
-   if(ifile->FileExist(fname)){
-    ifile->open(fname);
-    if(getRestart()){
-     log.printf("  Restarting from %s:",ifilesnames[i].c_str());                  
-     readGaussians(ifiles[i]);                                                    
-    }
-    ifiles[i]->reset(false);
-    // close only the walker own hills file for later writing
-    if(i==mw_id_) ifiles[i]->close();
-   }
-  }
-
-  comm.Barrier();
-
-// this barrier is needed when using walkers_mpi
-// to be sure that all files have been read before
-// backing them up
-// it should not be used when walkers_mpi is false otherwise
-// it would introduce troubles when using replicas without METAD
-// (e.g. in bias exchange with a neutral replica)
-// see issue #168 on github
-  if(comm.Get_rank()==0 && walkers_mpi) multi_sim_comm.Barrier();
-
-// open hills file for writing
->>>>>>> 7b30a9ce
   hillsOfile_.link(*this);
   if(walkers_mpi){
     int r=0;
@@ -1710,7 +1635,6 @@
   file.printField();
 }
 
-<<<<<<< HEAD
 double tame_scaling(double scale) {
   if (scale > 1.0) {
     return scale;
@@ -1731,19 +1655,19 @@
   } else {
     unsigned ncv = getNumberOfArguments();
     vector<double> der(ncv);
+    vector<double> xx(ncv);
     unsigned hilldomain = 0;
     if (scale_new_hills_) {
       hilldomain = domain_ids_[BiasGrid_->getIndex(hill.center)];
     }
-    vector<double> xx(ncv);
     // Determine which grid points might be updated.
-    vector<unsigned long long> neighbors = BiasGrid_->getNeighbors(hill.center, getGaussianSupport(hill));
+    vector<Grid::index_t> neighbors = BiasGrid_->getNeighbors(hill.center, getGaussianSupport(hill));
     // Evaluate the hill over the grid points serially if single-core.
     if (comm.Get_size() == 1) {
       // On each grid point that may change,
       for (unsigned i = 0; i < neighbors.size(); ++i) {
         // Get the CV coordinate of the grid point.
-        unsigned long long ineigh = neighbors[i];
+        Grid::index_t ineigh = neighbors[i];
         for (unsigned j = 0; j < ncv; ++j) {
           der[j] = 0.0;
         }
@@ -1765,7 +1689,7 @@
       // For a specific partition set of the grid points,
       for (unsigned i = rank; i < neighbors.size(); i += stride) {
         // Get the CV coordinate of the grid point.
-        unsigned long long ineigh = neighbors[i];
+        Grid::index_t ineigh = neighbors[i];
         BiasGrid_->getPoint(ineigh, xx);
         // Evaluate the Gaussian at that CV coordinate.
         allbias[i] = evaluateGaussian(xx, hill, &allder[ncv * i]);
@@ -1778,7 +1702,7 @@
       comm.Sum(allder);
       // Transfer all the evaluations to the grid.
       for (unsigned i = 0; i < neighbors.size(); ++i) {
-        unsigned long long ineigh = neighbors[i];
+        Grid::index_t ineigh = neighbors[i];
         for (unsigned j = 0; j < ncv; ++j) {
           der[j] = allder[ncv * i + j];
         }
@@ -1803,13 +1727,13 @@
   vector<double> der(ncv);
   vector<double> xx(ncv);
   // Determine which grid points might be updated.
-  vector<unsigned long long> neighbors = grid->getNeighbors(hill.center, getGaussianSupport(hill));
+  vector<Grid::index_t> neighbors = grid->getNeighbors(hill.center, getGaussianSupport(hill));
   // Evaluate the hill over the grid points serially if single-core.
   if (comm.Get_size() == 1) {
     // On each grid point that may change,
     for (unsigned i = 0; i < neighbors.size(); ++i) {
       // Get the CV coordinate of the grid point.
-      unsigned long long ineigh = neighbors[i];
+      Grid::index_t ineigh = neighbors[i];
       for (unsigned j = 0; j < ncv; ++j) {
         der[j] = 0.0;
       }
@@ -1828,56 +1752,21 @@
     // For a specific partition set of the grid points,
     for (unsigned i = rank; i < neighbors.size(); i += stride) {
       // Get the CV coordinate of the grid point.
-      unsigned long long ineigh = neighbors[i];
+      Grid::index_t ineigh = neighbors[i];
       grid->getPoint(ineigh, xx);
       // Evaluate the Gaussian at that CV coordinate.
       allbias[i] = evaluateGaussian(xx, hill, &allder[ncv * i]);
-=======
-void MetaD::addGaussian(const Gaussian& hill)
-{
- if(!grid_){hills_.push_back(hill);} 
- else{
-  unsigned ncv=getNumberOfArguments();
-  vector<unsigned> nneighb=getGaussianSupport(hill);
-  vector<Grid::index_t> neighbors=BiasGrid_->getNeighbors(hill.center,nneighb);
-  vector<double> der(ncv);
-  vector<double> xx(ncv);
-  if(comm.Get_size()==1){
-    for(unsigned i=0;i<neighbors.size();++i){
-     Grid::index_t ineigh=neighbors[i];
-     for(unsigned j=0;j<ncv;++j){der[j]=0.0;}
-     BiasGrid_->getPoint(ineigh,xx);
-     double bias=evaluateGaussian(xx,hill,&der[0]);
-     BiasGrid_->addValueAndDerivatives(ineigh,bias,der);
-    } 
-  } else {
-    unsigned stride=comm.Get_size();
-    unsigned rank=comm.Get_rank();
-    vector<double> allder(ncv*neighbors.size(),0.0);
-    vector<double> allbias(neighbors.size(),0.0);
-    for(unsigned i=rank;i<neighbors.size();i+=stride){
-     Grid::index_t ineigh=neighbors[i];
-     BiasGrid_->getPoint(ineigh,xx);
-     allbias[i]=evaluateGaussian(xx,hill,&allder[ncv*i]);
->>>>>>> 7b30a9ce
     }
     // Combine all the Gaussian evaluations together.
     comm.Sum(allbias);
     comm.Sum(allder);
-<<<<<<< HEAD
     // Transfer all the evaluations to the grid.
     for (unsigned i = 0; i < neighbors.size(); ++i) {
-      unsigned long long ineigh = neighbors[i];
+      Grid::index_t ineigh = neighbors[i];
       for (unsigned j = 0; j < ncv; ++j) {
         der[j] = allder[ncv * i + j];
       }
       grid->addValueAndDerivatives(ineigh, allbias[i], der);
-=======
-    for(unsigned i=0;i<neighbors.size();++i){
-     Grid::index_t ineigh=neighbors[i];
-     for(unsigned j=0;j<ncv;++j){der[j]=allder[ncv*i+j];}
-     BiasGrid_->addValueAndDerivatives(ineigh,allbias[i],der);
->>>>>>> 7b30a9ce
     }
   }
 }
@@ -1946,6 +1835,13 @@
 double MetaD::getBiasAndDerivatives(const vector<double> &cv, double* der) {
   double bias = 0.0;
   if (!grid_) {
+    if(hills_.size() > 10000 && (getStep() - last_step_warn_grid) > 10000) {
+      std::string msg;
+      Tools::convert(hills_.size(),msg);
+      msg="You have accumulated " + msg + " hills, you should enable GRIDs to avoid serious performance hits";
+      warning(msg);
+      last_step_warn_grid = getStep();
+    }
     unsigned stride = comm.Get_size();
     unsigned rank = comm.Get_rank();
     for (unsigned i = rank; i < hills_.size(); i += stride) {
@@ -2070,7 +1966,6 @@
   return bias;
 }
 
-<<<<<<< HEAD
 double MetaD::getHeight(const vector<double> &cv) {
   double height = height0_;
   if (welltempered_) {
@@ -2109,47 +2004,6 @@
     }
   }
   return height;
-=======
-double MetaD::getBiasAndDerivatives(const vector<double>& cv, double* der)
-{
- double bias=0.0;
- if(!grid_){
-  if(hills_.size()>10000 && (getStep()-last_step_warn_grid)>10000){
-    std::string msg;
-    Tools::convert(hills_.size(),msg);
-    msg="You have accumulated "+msg+" hills, you should enable GRIDs to avoid serious performance hits";
-    warning(msg);
-    last_step_warn_grid=getStep();
-  }
-  unsigned stride=comm.Get_size();
-  unsigned rank=comm.Get_rank();
-  for(unsigned i=rank;i<hills_.size();i+=stride){
-   bias+=evaluateGaussian(cv,hills_[i],der);
-   //finite difference test 
-   //finiteDifferenceGaussian(cv,hills_[i]);
-  }
-  comm.Sum(bias);
-  if(der) comm.Sum(der,getNumberOfArguments());
- }else{
-  if(der){
-   vector<double> vder(getNumberOfArguments());
-   bias=BiasGrid_->getValueAndDerivatives(cv,vder);
-   for(unsigned i=0;i<getNumberOfArguments();++i) {der[i]=vder[i];}
-  }else{
-   bias=BiasGrid_->getValue(cv);
-  }
- }
- if(hasextgrid_){
-	  if(der){
-	   vector<double> vder(getNumberOfArguments());
-	   bias+=ExtGrid_->getValueAndDerivatives(cv,vder);
-	   for(unsigned i=0;i<getNumberOfArguments();++i) {der[i]+=vder[i];}
-	  }else{
-	   bias+=ExtGrid_->getValue(cv);
-	  }
- }
- return bias;
->>>>>>> 7b30a9ce
 }
 
 double MetaD::getTransitionBarrierBias() {
@@ -2189,14 +2043,14 @@
   }
 }
 
-void MetaD::spreadDomain(unsigned long long i, unsigned domain, const Grid * const input_region) {
-  deque<unsigned long long> point_stack = deque<unsigned long long>();
+void MetaD::spreadDomain(Grid::index_t i, unsigned domain, const Grid * const input_region) {
+  deque<Grid::index_t> point_stack = deque<Grid::index_t>();
   point_stack.push_back(i);
-  unsigned long long curr_point;
+  Grid::index_t curr_point;
   vector<double> temp_point(getNumberOfArguments());
   while (!point_stack.empty()) {
     curr_point = point_stack.front();
-    vector<unsigned long long> neighs = BiasGrid_->getNearestNeighbors(curr_point);
+    vector<Grid::index_t> neighs = BiasGrid_->getNearestNeighbors(curr_point);
     for (unsigned j = 0; j < neighs.size(); j++) {
       BiasGrid_->getPoint(neighs[j], temp_point);
       bool should_be_biased = (input_region->getValue(temp_point) == 1.0);
@@ -2230,7 +2084,7 @@
     // Add to the level.
     domain_implicit_bias_level_ += boundary_excess_ave;
     // Subtract bias from the domain and its immediate surroundings.
-    for (unsigned long long i = 0; i < BiasGrid_->getMaxSize(); i++) {
+    for (Grid::index_t i = 0; i < BiasGrid_->getMaxSize(); i++) {
       double scaling_val = HillScalingGrids_[idomain]->getValue(i);
       if (scaling_val > 0.0) {
         if (scaling_val > 1.0) {
@@ -2255,7 +2109,7 @@
   // Search over all points to find ones that are supposed to be biased but
   // are not yet assigned to any domain.
   vector<double> temp_point(getNumberOfArguments());
-  for (unsigned long long i = 0; i < BiasGrid_->getMaxSize(); i++) {
+  for (Grid::index_t i = 0; i < BiasGrid_->getMaxSize(); i++) {
     BiasGrid_->getPoint(i, temp_point);
     bool should_be_biased = (input_region->getValue(temp_point) == 1.0);
     bool domain_is_not_set = (domain_ids_[i] == 0);
@@ -2272,11 +2126,11 @@
   }
 
   // Find and store the boundary points for each domain.
-  domain_boundary_pts_ = vector< vector<unsigned long long> >(n_domains_);
-  for (unsigned long long i = 0; i < BiasGrid_->getMaxSize(); i++) {
+  domain_boundary_pts_ = vector< vector<Grid::index_t> >(n_domains_);
+  for (Grid::index_t i = 0; i < BiasGrid_->getMaxSize(); i++) {
     unsigned idomain = domain_ids_[i];
     if (idomain != 0) {
-      vector<unsigned long long> neighs = BiasGrid_->getNearestNeighbors(i);
+      vector<Grid::index_t> neighs = BiasGrid_->getNearestNeighbors(i);
       bool is_boundary_pt = false;
       for (unsigned j = 0; j < neighs.size(); j++) {
         if (idomain != domain_ids_[neighs[j]]) {
@@ -2341,7 +2195,7 @@
   for (unsigned i = 0; i < n_domains_; i++) {
     // Find the number of points in this domain
     int npoints = 0;
-    for (unsigned long long j = 0; j < BiasGrid_->getMaxSize(); j++) {
+    for (Grid::index_t j = 0; j < BiasGrid_->getMaxSize(); j++) {
       if (domain_ids_[j] == (i + 1)) {
         npoints++;
       }
@@ -2355,13 +2209,13 @@
   // Eliminate the domains that fell below the cutoff size.
   // Loop over all domains, assuming none will make the cut.
   int new_n_domains = 0;
-  vector<vector<unsigned long long> > new_domain_boundary_pts;
+  vector<vector<Grid::index_t> > new_domain_boundary_pts;
   // Reassign all domain IDs for each domain.
   for (unsigned i = 0; i < n_domains_; i++) {
     if (eliminate_domain[i]) {
       // Eliminate any domain that should not exist by setting
       // the IDs to zero.
-      for (unsigned long long j = 0; j < BiasGrid_->getMaxSize(); j++) {
+      for (Grid::index_t j = 0; j < BiasGrid_->getMaxSize(); j++) {
         if (domain_ids_[j] == (i + 1)) {
           domain_ids_[j] = 0;
         }
@@ -2370,7 +2224,7 @@
       // Record that another domain made the cut.
       new_n_domains++;
       // Reset the domain's points' IDs
-      for (unsigned long long j = 0; j < BiasGrid_->getMaxSize(); j++) {
+      for (Grid::index_t j = 0; j < BiasGrid_->getMaxSize(); j++) {
         if (domain_ids_[j] == (i + 1)) {
           domain_ids_[j] = new_n_domains;
         }
@@ -2425,7 +2279,7 @@
     int pts_seen = 0;
     int hills_added = 0;
     vector<double> temp_point(getNumberOfArguments());
-    for (unsigned long long j = 0; j < BiasGrid_->getMaxSize(); j++) {
+    for (Grid::index_t j = 0; j < BiasGrid_->getMaxSize(); j++) {
       if (domain_ids_[j] == (i + 1)) {
         pts_seen++;
         if (pts_seen >= adaptive_domains_downsampling_ * hills_added) {
@@ -2444,10 +2298,10 @@
       boundary_ave += newScalingGrid->getValue(domain_boundary_pts_[i][j]);
     }
     boundary_ave /= domain_boundary_pts_[i].size();
-    for (unsigned long long j = 0; j < newScalingGrid->getMaxSize(); j++) {
+    for (Grid::index_t j = 0; j < newScalingGrid->getMaxSize(); j++) {
       newScalingGrid->setValue(j, newScalingGrid->getValue(j) / boundary_ave);
     }
-    for (unsigned long long j = 0; j < newScalingGrid->getMaxSize(); j++) {
+    for (Grid::index_t j = 0; j < newScalingGrid->getMaxSize(); j++) {
       newScalingGrid->setDerivFromValues(j);
     }
     // Save the completed scaling grid.
@@ -2478,7 +2332,7 @@
     double trigger_bias = 0.0;
     if (adaptive_domains_reftype_ == kMinRef) {
       double max_bias = 0.0;
-      for (unsigned long long i = 0; i < BiasGrid_->getMaxSize(); i++) {
+      for (Grid::index_t i = 0; i < BiasGrid_->getMaxSize(); i++) {
         max_bias = max(max_bias, BiasGrid_->getValue(i));
       }
       trigger_bias = max_bias + domain_implicit_bias_level_;
@@ -2525,7 +2379,7 @@
   
   // Calculate a new free energy estimate on that new grid.
   // Begin by copying the histogram.
-  for (unsigned long long i = 0; i < new_region->getMaxSize(); i++) {
+  for (Grid::index_t i = 0; i < new_region->getMaxSize(); i++) {
     new_region->setValue(i, DomainsHistogram_->getValue(i));
   }
   // Take a log scaled by kbT to convert the histogram into an energy.
@@ -2538,7 +2392,7 @@
   // Next subtract off the current bias from the pure histogram
   // contribution.
   // Subtract the current bias.
-  for (unsigned long long i = 0; i < new_region->getMaxSize(); i++) {
+  for (Grid::index_t i = 0; i < new_region->getMaxSize(); i++) {
     new_region->addValue(i, -BiasGrid_->getValue(i));
   }
   if (print_adaptive_domains_energies_) {
@@ -2552,7 +2406,7 @@
   double reference_energy = 0.0;
   if (adaptive_domains_reftype_ == kMinRef) {
     reference_energy = new_region->getValue(0);
-    for (unsigned long long i = 1; i < new_region->getMaxSize(); i++) {
+    for (Grid::index_t i = 1; i < new_region->getMaxSize(); i++) {
       reference_energy = min(reference_energy, new_region->getValue(i));
     }
   } else if (adaptive_domains_reftype_ == kTransitionRef) {
@@ -2565,13 +2419,13 @@
     BiasGrid_ = new_region;
     domain_implicit_bias_level_ = 0.0;
     // Flip the energy estimate.
-    for (unsigned long long i = 0; i < new_region->getMaxSize(); i++) {
+    for (Grid::index_t i = 0; i < new_region->getMaxSize(); i++) {
       new_region->setValue(i, -new_region->getValue(i));
     }
     // Perform the search and take the negative of the output value.
     reference_energy = -getTransitionBarrierBias();
     // Flip the energy estimate back.
-    for (unsigned long long i = 0; i < new_region->getMaxSize(); i++) {
+    for (Grid::index_t i = 0; i < new_region->getMaxSize(); i++) {
       new_region->setValue(i, -new_region->getValue(i));
     }
     // Reset the bias data to its true values.
@@ -2583,7 +2437,7 @@
   
   // The new region is the region where the free energy is below
   // that threshold.
-  for (unsigned long long i = 0; i < new_region->getMaxSize(); i++) {
+  for (Grid::index_t i = 0; i < new_region->getMaxSize(); i++) {
     if (new_region->getValue(i) < threshold) {
       new_region->setValue(i, 1.0);
     } else {
@@ -2718,7 +2572,7 @@
       // The erosion time is a real time scale, so it is compared to the
       // boosted time rather than the plain simulation time.
       if ( acc * getTimeStep() > (last_benthic_erosion_ + benthic_erosive_time_)) {
-        for (unsigned long long i = 0; i < BenthicHistogram_->getMaxSize(); i++) {
+        for (Grid::index_t i = 0; i < BenthicHistogram_->getMaxSize(); i++) {
           if (BenthicHistogram_->getValue(i) <= benthic_tol_number_) {
             BenthicHistogram_->setValue(i, 0.0);
           }
@@ -2834,13 +2688,13 @@
     // statement can't be followed unless I flush the log first.
     log.flush();
     if (biasf_ == 1.0) {
-      for (unsigned long long i = 0; i < BiasGrid_->getMaxSize(); i++) {
+      for (Grid::index_t i = 0; i < BiasGrid_->getMaxSize(); i++) {
         double pt_bias = BiasGrid_->getValue(i);
         exp_free_energy_sum += exp(pt_bias / kbt_);
         exp_biased_free_energy_sum += 1.0;
       }
     } else if (biasf_ > 1.0) {
-      for (unsigned long long i = 0; i < BiasGrid_->getMaxSize(); i++) {
+      for (Grid::index_t i = 0; i < BiasGrid_->getMaxSize(); i++) {
         double pt_bias = BiasGrid_->getValue(i);
         exp_free_energy_sum += exp(biasf_ * pt_bias / (kbt_  * (biasf_ - 1)));
         exp_biased_free_energy_sum += exp(pt_bias / (kbt_ * (biasf_ - 1)));
@@ -2977,14 +2831,14 @@
 void MetaD::dumpBias() {
   // Add the internally used domain bias level.
   if (use_domains_ && domain_implicit_bias_level_ > 0.0) {
-    for (unsigned long long i = 0; i < BiasGrid_->getMaxSize(); i++) {
+    for (Grid::index_t i = 0; i < BiasGrid_->getMaxSize(); i++) {
       BiasGrid_->addValue(i, domain_implicit_bias_level_);
     }
   }
   dumpGrid(BiasGrid_, gridfile_);
   // Subtract it again.
   if (use_domains_ && domain_implicit_bias_level_ > 0.0) {
-    for (unsigned long long i = 0; i < BiasGrid_->getMaxSize(); i++) {
+    for (Grid::index_t i = 0; i < BiasGrid_->getMaxSize(); i++) {
       BiasGrid_->addValue(i, -domain_implicit_bias_level_);
     }
   }
