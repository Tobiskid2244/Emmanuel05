/* +++++++++++++++++++++++++++++++++++++++++++++++++++++++++++++++++++++++++
Copyright (c) 2019-2023 of Toni Giorgino

The pycv module is free software: you can redistribute it and/or modify
it under the terms of the GNU Lesser General Public License as published by
the Free Software Foundation, either version 3 of the License, or
(at your option) any later version.

The pycv module is distributed in the hope that it will be useful,
but WITHOUT ANY WARRANTY; without even the implied warranty of
MERCHANTABILITY or FITNESS FOR A PARTICULAR PURPOSE.  See the
GNU Lesser General Public License for more details.

You should have received a copy of the GNU Lesser General Public License
along with plumed.  If not, see <http://www.gnu.org/licenses/>.
+++++++++++++++++++++++++++++++++++++++++++++++++++++++++++++++++++++++++ */
#include "PythonCVInterface.h"

#include "core/ActionRegister.h"
#include "core/PlumedMain.h"
#include "tools/NeighborList.h"
#include "tools/Pbc.h"

#include <pybind11/embed.h> // everything needed for embedding
#include <pybind11/numpy.h>
#include <pybind11/operators.h>

#include <cmath>
#include <iomanip>
#include <iostream>
<<<<<<< HEAD
#include <string>

#define vdbg(...)                                                              \
  std::cerr << std::setw(4) << __LINE__ << ":" << std::setw(20)                \
            << #__VA_ARGS__ << " " << (__VA_ARGS__) << '\n'
=======
#include <iomanip>

#define vdbg(...) std::cerr << std::setw(4) << __LINE__ <<":" << std::setw(20)<< #__VA_ARGS__ << " " << (__VA_ARGS__) <<'\n'
>>>>>>> f413d992

namespace py = pybind11;

using std::string;
using std::vector;
using pycvComm_t = double;

namespace PLMD {
namespace pycv {

PLUMED_REGISTER_ACTION(PythonCVInterface, "PYCVINTERFACE")

void PythonCVInterface::registerKeywords( Keywords& keys ) {
  Colvar::registerKeywords( keys );
  keys.add("atoms","ATOMS","the list of atoms to be passed to the function");
  //NL
  keys.add("atoms","GROUPA","First list of atoms");
  keys.add("atoms","GROUPB","Second list of atoms (if empty, N*(N-1)/2 pairs in GROUPA are counted)");
  keys.addFlag("PAIR",false,"Pair only 1st element of the 1st group with 1st element in the second, etc");
  keys.addFlag("NLIST",false,"Use a neighbor list to speed up the calculation");
  keys.add("optional","NL_CUTOFF","The cutoff for the neighbor list");
  keys.add("optional","NL_STRIDE","The frequency with which we are updating the atoms in the neighbor list");

  keys.add("compulsory","IMPORT","the python file to import, containing the function");
  keys.add("compulsory","CALCULATE","the function to call as calculate method of a CV");
  //add other callable methods
<<<<<<< HEAD
  keys.add("optional","PREPARE","the function to call as prepare method of the CV");
=======
  keys.add("optional","PREPARE","the function to call as prepare() method of the CV");
>>>>>>> f413d992
  keys.add("optional","INIT","the function to call during the construction method of the CV");
  keys.add("optional","UPDATE","the function to call as update() method of the CV");
  keys.add("optional","COMPONENTS","if provided, the function will return multiple components, with the names given");
  keys.addOutputComponent("py","COMPONENTS","Each of the components output py the Python code, prefixed by py-");
  // NOPBC is in Colvar!
}

PythonCVInterface::PythonCVInterface(const ActionOptions&ao):
  PLUMED_COLVAR_INIT(ao) {
  std::vector<AtomNumber> atoms;
  parseAtomList("ATOMS",atoms);

<<<<<<< HEAD
  std::vector<AtomNumber> groupA;
  parseAtomList("GROUPA",groupA);
  std::vector<AtomNumber> groupB;
  parseAtomList("GROUPB",groupB);
=======
  parse("IMPORT",import);


  parse("CALCULATE",calculate_function);
  parse("PREPARE",prepare_function);
  parse("UPDATE",update_function);
  parse("INIT",init_function);
>>>>>>> f413d992

  if(atoms.size() !=0 && groupA.size()!=0)
    error("you can choose only between using the neigbourlist OR the atoms");

  if(atoms.size()==0&& groupA.size()==0 && groupB.size()==0)
    error("At least one atom is required");

  if (atoms.size() != 0 && groupA.size() != 0)
    error("you can choose only between using the neigbourlist OR the atoms");

  if (atoms.size() == 0 && groupA.size() == 0 && groupB.size() == 0)
    error("At least one atom is required");

  parse("IMPORT",import);

  parse("CALCULATE",calculate_function);
  parse("PREPARE",prepare_function);
  parse("UPDATE",update_function);
  parse("INIT",init_function);

  parseVector("COMPONENTS", components);
  ncomponents = components.size();

  bool nopbc = !pbc;
  parseFlag("NOPBC", nopbc);
  pbc = !nopbc;

  log.printf("  will import %s and call function %s\n", import.c_str(),
             calculate_function.c_str());
  if (ncomponents)
    log.printf("  it is expected to return dictionaries with %d components\n",
               ncomponents);
  
  log << "  Bibliography " << plumed.cite(PYTHONCV_CITATION) << "\n";

  if (ncomponents) {
    for (auto c : components) {
      auto c_pfx = "py-" + c;
      addComponentWithDerivatives(c_pfx);
      componentIsNotPeriodic(c_pfx);
    }
    log << "  WARNING: components will not have a periodicity set - see "
           "manual\n";
  } else {
    addValueWithDerivatives();
    setNotPeriodic();
  }
  if (groupA.size() > 0) {
    // parse the NL things only in the NL case
    bool dopair = false;
    parseFlag("PAIR", dopair);
    // this is a WIP

    bool serial = false;
    bool doneigh = false;
    double nl_cut = 0.0;
    int nl_st = 0;
    parseFlag("NLIST", doneigh);
    if (doneigh) {
      parse("NL_CUTOFF", nl_cut);
      if (nl_cut <= 0.0)
        error("NL_CUTOFF should be explicitly specified and positive");
      parse("NL_STRIDE", nl_st);
      if (nl_st <= 0)
        error("NL_STRIDE should be explicitly specified and positive");
    }
    // endof WIP
    if (groupB.size() > 0) {
      if (doneigh)
        nl = Tools::make_unique<NeighborList>(
            groupA, groupB, serial, dopair, pbc, getPbc(), comm, nl_cut, nl_st);
      else
        nl = Tools::make_unique<NeighborList>(groupA, groupB, serial, dopair,
                                              pbc, getPbc(), comm);
    } else {
      if (doneigh)
        nl = Tools::make_unique<NeighborList>(groupA, serial, pbc, getPbc(),
                                              comm, nl_cut, nl_st);
      else
        nl = Tools::make_unique<NeighborList>(groupA, serial, pbc, getPbc(),
                                              comm);
    }
    requestAtoms(nl->getFullAtomList());
    natoms = getPositions().size();
  } else {
    natoms = atoms.size();
    requestAtoms(atoms);
  }
  // NB: the NL kewywords will be counted as error when using ATOMS
  checkRead();
  // ----------------------------------------

  // Initialize the module and function pointer
  try {
    py_module = py::module::import(import.c_str());
  } catch (const std::exception &e) {
    vdbg(e.what());
  }
  py_fcn = py_module.attr(calculate_function.c_str());
  // ^ 2nd template argument may be py::array::c_style if needed
  // py_X_ptr = (pycvComm_t *) py_X.request().ptr;
  if (prepare_function!=PYCV_NOTIMPLEMENTED) {
    has_prepare=true;
  }
  if (update_function!=PYCV_NOTIMPLEMENTED) {
    has_update=true;
  }
  if (init_function!=PYCV_NOTIMPLEMENTED) {
    vdbg(init_function);
    auto init_fcn = py_module.attr(init_function.c_str());
    init_fcn(this);
  }
}

void PythonCVInterface::prepare() {
  if (nl) {
    if (nl->getStride() > 0) {
      if (firsttime || (getStep() % nl->getStride() == 0)) {
        requestAtoms(nl->getFullAtomList());
        invalidateList = true;
        firsttime = false;
      } else {
        requestAtoms(nl->getReducedAtomList());
        invalidateList = false;
        if (getExchangeStep())
          error("Neighbor lists should be updated on exchange steps - choose a "
                "NL_STRIDE which divides the exchange stride!");
      }
      if (getExchangeStep())
        firsttime = true;
    }
  }
  if (has_prepare) {
    auto prepare_fcn = py_module.attr(prepare_function.c_str());
    py::dict prepareDict = prepare_fcn(this);
    if (prepareDict.contains("setAtomRequest")) {
      py::tuple t = prepareDict["setAtomRequest"];
      std::vector<PLMD::AtomNumber> myatoms;
      for (const auto &i : t) {
        auto at = PLMD::AtomNumber::index(i.cast<unsigned>());
        myatoms.push_back(at);
      }
      for (const auto &i : myatoms) {
        std::cout << i.index() << " ";
      }
      std::cout << "\n";
      requestAtoms(myatoms);
    }
  }
}

void PythonCVInterface::update() {
  if(has_update) {
    auto update_fcn = py_module.attr(update_function.c_str());
    py::dict updateDict=update_fcn(this);
    //See what to do here
  }
}

// calculator
void PythonCVInterface::calculate() {
  try{
  if (nl) {
    if (nl->getStride() > 0 && invalidateList) {
      nl->update(getPositions());
    }
  }
  // if(pbc)
  //   makeWhole();

  if(pbc) makeWhole();

  // Call the function
  py::object r = py_fcn(this);
  if(ncomponents>0) {		// MULTIPLE NAMED COMPONENTS
    calculateMultiComponent(r);
  } else { // SINGLE COMPONENT
    calculateSingleComponent(r);
  }
  } catch (std::exception &e) {
    std::cerr << e.what() << "\n";
    throw "failure";
  }
}

void PythonCVInterface::calculateSingleComponent(py::object &r) {
  readReturn(r, getPntrToValue());
}

void PythonCVInterface::readReturn(py::object &r, Value* valPtr) {
  // Is there more than 1 return value?
  if (py::isinstance<py::tuple>(r)||py::isinstance<py::list>(r)) {
    // 1st return value: CV
    py::list rl=r.cast<py::list>();
    pycvComm_t value = rl[0].cast<pycvComm_t>();
    valPtr->set(value);
    if (rl.size() > 1) {
      // 2nd return value: gradient: numpy array of (natoms, 3)
      py::array_t<pycvComm_t> grad(rl[1]);
      check_dim(grad);

      // To optimize, see "direct access"
      // https://pybind11.readthedocs.io/en/stable/advanced/pycpp/numpy.html
      for (int i = 0; i < natoms; i++) {
        Vector3d gi(grad.at(i, 0), grad.at(i, 1), grad.at(i, 2));
        setAtomsDerivatives(valPtr, i, gi);
      }
    }
    if (rl.size() > 2) {
      py::array_t<pycvComm_t> pyBoxDev(rl[2]);
      // expecting the box derivatives
      Tensor boxDev;
      if (pyBoxDev.ndim() == 2 &&
          (pyBoxDev.shape(0) == 3 && pyBoxDev.shape(1) == 3)) { // boxDev is 3x3
        boxDev =
            Tensor({pyBoxDev.at(0, 0), pyBoxDev.at(0, 1), pyBoxDev.at(0, 2),
                    pyBoxDev.at(1, 0), pyBoxDev.at(1, 1), pyBoxDev.at(1, 2),
                    pyBoxDev.at(2, 0), pyBoxDev.at(2, 1), pyBoxDev.at(2, 2)});
      } else if (pyBoxDev.ndim() == 1 && pyBoxDev.shape(0) == 9) {
        boxDev = Tensor({pyBoxDev.at(0), pyBoxDev.at(1), pyBoxDev.at(2),
                         pyBoxDev.at(3), pyBoxDev.at(4), pyBoxDev.at(5),
                         pyBoxDev.at(6), pyBoxDev.at(7), pyBoxDev.at(8)});
      } else {
        log.printf(
            "Error: wrong shape for the box derivatives return argument: "
            "should be (size 3,3 or 9), received %ld x %ld\n",
            natoms, pyBoxDev.shape(0), pyBoxDev.shape(1));
        error("Python CV returned wrong box derivatives shape error");
      }
      setBoxDerivatives(valPtr, boxDev);
    }
  } else {
    // Only value returned. Might be an error as well.
    log.printf(BIASING_DISABLED);
    pycvComm_t value = r.cast<pycvComm_t>();
    valPtr->set(value);
  }
  //TODO: is this ok?
  if (!pbc)
    setBoxDerivativesNoPbc(valPtr);
}


void PythonCVInterface::calculateMultiComponent(py::object &r) {
  bool dictstyle = py::isinstance<py::dict>(r);

<<<<<<< HEAD
  if (dictstyle) {
    py::dict dataDict = r.cast<py::dict>(); // values
    for (auto c : components) {
      py::object componentData = dataDict[c.c_str()];//.cast<py::tuple>();
      readReturn(componentData, getPntrToComponent("py-" + c));
=======
    for(auto c: components) {

      Value *cv=getPntrToComponent("py-"+c);

      const char *cp = c.c_str();
      auto componentData = dataDict[cp].cast<py::tuple>();
      pycv_t value = componentData[0].cast<pycv_t>();
      cv->set(value);

      py::array_t<pycv_t> grad(componentData[1]);
      check_dim(grad);

      for(int i=0; i<natoms; i++) {
        Vector3d gi(grad.at(i,0),
                    grad.at(i,1),
                    grad.at(i,2));
        setAtomsDerivatives(cv,i,gi);
      }
      setBoxDerivativesNoPbc(cv);
>>>>>>> f413d992
    }
  } else {
    // In principle one could handle a "list" return case.
    error("Sorry, multi-components needs to return dictionaries");
  }
}

// Assert correct gradient shape
void PythonCVInterface::check_dim(py::array_t<pycv_t> grad) {
  if (grad.ndim() != 2 || grad.shape(0) != natoms || grad.shape(1) != 3) {
    log.printf("Error: wrong shape for the gradient return argument: should be "
               "(natoms=%d,3), received %ld x %ld\n",
               natoms, grad.shape(0), grad.shape(1));
    error("Python CV returned wrong gradient shape error");
  }
}
NeighborList &PythonCVInterface::getNL() { return *nl; }
} // namespace pycvs
} // namespace PLMD<|MERGE_RESOLUTION|>--- conflicted
+++ resolved
@@ -28,17 +28,11 @@
 #include <cmath>
 #include <iomanip>
 #include <iostream>
-<<<<<<< HEAD
 #include <string>
 
 #define vdbg(...)                                                              \
   std::cerr << std::setw(4) << __LINE__ << ":" << std::setw(20)                \
             << #__VA_ARGS__ << " " << (__VA_ARGS__) << '\n'
-=======
-#include <iomanip>
-
-#define vdbg(...) std::cerr << std::setw(4) << __LINE__ <<":" << std::setw(20)<< #__VA_ARGS__ << " " << (__VA_ARGS__) <<'\n'
->>>>>>> f413d992
 
 namespace py = pybind11;
 
@@ -65,11 +59,7 @@
   keys.add("compulsory","IMPORT","the python file to import, containing the function");
   keys.add("compulsory","CALCULATE","the function to call as calculate method of a CV");
   //add other callable methods
-<<<<<<< HEAD
   keys.add("optional","PREPARE","the function to call as prepare method of the CV");
-=======
-  keys.add("optional","PREPARE","the function to call as prepare() method of the CV");
->>>>>>> f413d992
   keys.add("optional","INIT","the function to call during the construction method of the CV");
   keys.add("optional","UPDATE","the function to call as update() method of the CV");
   keys.add("optional","COMPONENTS","if provided, the function will return multiple components, with the names given");
@@ -82,20 +72,10 @@
   std::vector<AtomNumber> atoms;
   parseAtomList("ATOMS",atoms);
 
-<<<<<<< HEAD
   std::vector<AtomNumber> groupA;
   parseAtomList("GROUPA",groupA);
   std::vector<AtomNumber> groupB;
   parseAtomList("GROUPB",groupB);
-=======
-  parse("IMPORT",import);
-
-
-  parse("CALCULATE",calculate_function);
-  parse("PREPARE",prepare_function);
-  parse("UPDATE",update_function);
-  parse("INIT",init_function);
->>>>>>> f413d992
 
   if(atoms.size() !=0 && groupA.size()!=0)
     error("you can choose only between using the neigbourlist OR the atoms");
@@ -110,7 +90,6 @@
     error("At least one atom is required");
 
   parse("IMPORT",import);
-
   parse("CALCULATE",calculate_function);
   parse("PREPARE",prepare_function);
   parse("UPDATE",update_function);
@@ -342,33 +321,11 @@
 void PythonCVInterface::calculateMultiComponent(py::object &r) {
   bool dictstyle = py::isinstance<py::dict>(r);
 
-<<<<<<< HEAD
   if (dictstyle) {
     py::dict dataDict = r.cast<py::dict>(); // values
     for (auto c : components) {
       py::object componentData = dataDict[c.c_str()];//.cast<py::tuple>();
       readReturn(componentData, getPntrToComponent("py-" + c));
-=======
-    for(auto c: components) {
-
-      Value *cv=getPntrToComponent("py-"+c);
-
-      const char *cp = c.c_str();
-      auto componentData = dataDict[cp].cast<py::tuple>();
-      pycv_t value = componentData[0].cast<pycv_t>();
-      cv->set(value);
-
-      py::array_t<pycv_t> grad(componentData[1]);
-      check_dim(grad);
-
-      for(int i=0; i<natoms; i++) {
-        Vector3d gi(grad.at(i,0),
-                    grad.at(i,1),
-                    grad.at(i,2));
-        setAtomsDerivatives(cv,i,gi);
-      }
-      setBoxDerivativesNoPbc(cv);
->>>>>>> f413d992
     }
   } else {
     // In principle one could handle a "list" return case.
