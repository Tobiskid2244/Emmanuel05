--- conflicted
+++ resolved
@@ -183,12 +183,8 @@
 PLUMED_CONFIG_ENABLE([debug_glibcxx],[debug-glibcxx],[enable boundary check],[no])
 PLUMED_CONFIG_ENABLE([shared],[shared],[shared libs],[yes])
 PLUMED_CONFIG_ENABLE([dependency_tracking],[dependency-tracking],[dependency tracking],[yes])
-<<<<<<< HEAD
+PLUMED_CONFIG_ENABLE([rpath],[rpath],[store rpath],[no])
 PLUMED_CONFIG_ENABLE([cxx_exceptions],[cxx-exceptions],[c++ exceptions],[yes])
-=======
-PLUMED_CONFIG_ENABLE([rpath],[rpath],[store rpath],[no])
-PLUMED_CONFIG_ENABLE([cxx_exceptions],[cxx-exceptions],[c++ exceptions],[no])
->>>>>>> a10ce46b
 PLUMED_CONFIG_ENABLE([ld_r],[ld-r],[group object files],[yes])
 PLUMED_CONFIG_ENABLE([mpi],[mpi],[search for mpi],[yes])
 PLUMED_CONFIG_ENABLE([external_lapack],[external-lapack],[search for external lapack],[yes])
@@ -642,15 +638,11 @@
     AC_MSG_NOTICE([Dynamic library extension is 'dylib'])
     AC_MSG_NOTICE([LDSO needs special flags])
     SOEXT=dylib
-<<<<<<< HEAD
     LDSO="$LDSO -undefined suppress -flat_namespace -dynamiclib -Wl,-headerpad_max_install_names"
-=======
-    LDSO="$LDSO -undefined suppress -flat_namespace -dynamiclib"
     if test "$rpath" = true ; then
-      AC_MSG_NOTICE([Switching off rpath - not required on OSX])
+      AC_MSG_NOTICE([Switching off rpath on OSX])
       rpath=false
     fi
->>>>>>> a10ce46b
   ;;
   (Linux)
     AC_MSG_NOTICE([*** Special settings for dynamic libraries on Linux ***])
