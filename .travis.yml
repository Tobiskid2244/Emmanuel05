language: cpp
env:
# list of configurations to be attempted:
# MPI + doc
# this is the "master" one, it is going to update the manual if log contains [makedoc]
  - PLUMED_CC=mpicc PLUMED_CXX=mpic++ MAKEDOC=yes ALMOST=yes
# the following two are with debug flags, including bound check
# I think clang does not support debug-glibcxx, so I skip it here
  - PLUMED_CC=gcc   PLUMED_CXX=g++    CONFIG_FLAGS="--enable-debug --enable-debug-glibcxx"
  - PLUMED_CC=mpicc PLUMED_CXX=mpic++ CONFIG_FLAGS="--enable-debug --enable-debug-glibcxx"
# then I try serial compilers
  - PLUMED_CC=clang PLUMED_CXX=clang++
  - PLUMED_CC=gcc   PLUMED_CXX=g++
# then check with different optimization flags
  - PLUMED_CC=clang PLUMED_CXX=clang++ PLUMED_CXXFLAGS=-O3 LAPACK=yes
  - PLUMED_CC=gcc   PLUMED_CXX=g++     PLUMED_CXXFLAGS=-O3 LAPACK=yes
<<<<<<< HEAD
# MPI
  - PLUMED_CC=mpicc PLUMED_CXX=mpic++  PLUMED_CXXFLAGS=-O3 LAPACK=yes ALMOST=yes
=======
  - PLUMED_CC=mpicc PLUMED_CXX=mpic++  PLUMED_CXXFLAGS=-O3 LAPACK=yes
>>>>>>> 83d402b6
# Possible additional variables:
#   VALGRIND=yes to make valgrind tests, only when log contains string [valgrind]
install:
# build the manual, only if log contains string [makedoc]
  - export PLUMED_NUM_THREADS=2
  - ./.travis.check.log makedoc  || MAKEDOC=no
  - ./.travis.check.log valgrind || VALGRIND=no
  - ./.travis.check.log almost   || ALMOST=no
# install some package - these are fast, we install them anyway
  - sudo apt-get update -qq
  - sudo apt-get install -y libmatheval-dev
# this is not needed (will be used in 2.2)
  - ./.travis.install.xdrfile
  - LIBRARY_PATH="$LIBRARY_PATH:/usr/local/lib"
  - LD_LIBRARY_PATH="$LD_LIBRARY_PATH:/usr/local/lib"
# installation of these packages takes a lot of time
# we do it only when needed
  - test "$PLUMED_CXX" == "mpic++" && sudo apt-get install -y libopenmpi1.5-dev openmpi1.5-bin || true
  - test "$MAKEDOC" == yes && sudo apt-get install -y graphviz            || true
# doxygen from its repository (apt-get gets an old version)
#  - test "$MAKEDOC" == yes && ./.travis.install.doxygen                   || true
# it seems that here we can get precompiled doxygen and latex
  - test "$MAKEDOC" == yes && sudo apt-add-repository -y ppa:libreoffice/ppa || true
  - test "$MAKEDOC" == yes && sudo apt-get update -qq                     || true
  - test "$MAKEDOC" == yes && sudo apt-get install -y doxygen doxygen-latex || true
  - test "$VALGRIND" == yes && sudo apt-get install -y valgrind           || true
  - test "$LAPACK" == yes  && sudo apt-get install libatlas-base-dev      || true
  - test "$ALMOST" == yes && ./.travis.install.almost                     || true
  - test "$ALMOST" == yes && ENALMOST="--enable-almost"                 || true
<<<<<<< HEAD
=======
  - test "$ALMOST" == yes && PLUMED_CPPFLAGS="$INCLUDE -I/usr/local/include -I/usr/local/include/almost"  || true
# moreover, we hardcode path to dynamic library, required for xdrfile to link properly
# I do it only when LD_LIBRARY_PATH is non blank, since otherwise clang gives problems
  - test -n "$LD_LIBRARY_PATH" && PLUMED_LDFLAGS="-Wl,-rpath,$LD_LIBRARY_PATH" || true
>>>>>>> 83d402b6
script:
# we set all the optional modules on
  - touch src/crystallization.on src/manyrestraints.on
# we have to pass the full path since on travis machines sudo does not have compilers in the path
<<<<<<< HEAD
# moreover, we hardcode path to dynamic library, required for xdrfile to link properly
  - ./configure CXX=$(which $PLUMED_CXX) CC=$(which $PLUMED_CC) CXXFLAGS="$PLUMED_CXXFLAGS" LDFLAGS="-Wl,-rpath,$LD_LIBRARY_PATH" CPPFLAGS="$INCLUDE -I/usr/local/include -I/usr/local/include/almost" $ENALMOST
=======
  - ./configure CXX=$(which $PLUMED_CXX) CC=$(which $PLUMED_CC) CXXFLAGS="$PLUMED_CXXFLAGS" LDFLAGS="$PLUMED_LDFLAGS" CPPFLAGS="$PLUMED_CPPFLAGS" $ENALMOST $CONFIG_FLAGS --enable-openmp
>>>>>>> 83d402b6
  - make -j 2
# we install plumed so that it is in the path
  - sudo make install
  - test "$VALGRIND" == yes && OPT=valgrind || OPT=""
  - make -C regtest $OPT
  - test "$MAKEDOC" == yes && make -C regtest copytodoc || true
  - test "$MAKEDOC" == yes && make doc >/dev/null || true
  - make -C regtest checkfail
after_success:
  - test "$MAKEDOC" == yes && ./.travis.pushdoc<|MERGE_RESOLUTION|>--- conflicted
+++ resolved
@@ -14,12 +14,7 @@
 # then check with different optimization flags
   - PLUMED_CC=clang PLUMED_CXX=clang++ PLUMED_CXXFLAGS=-O3 LAPACK=yes
   - PLUMED_CC=gcc   PLUMED_CXX=g++     PLUMED_CXXFLAGS=-O3 LAPACK=yes
-<<<<<<< HEAD
-# MPI
-  - PLUMED_CC=mpicc PLUMED_CXX=mpic++  PLUMED_CXXFLAGS=-O3 LAPACK=yes ALMOST=yes
-=======
   - PLUMED_CC=mpicc PLUMED_CXX=mpic++  PLUMED_CXXFLAGS=-O3 LAPACK=yes
->>>>>>> 83d402b6
 # Possible additional variables:
 #   VALGRIND=yes to make valgrind tests, only when log contains string [valgrind]
 install:
@@ -49,23 +44,15 @@
   - test "$LAPACK" == yes  && sudo apt-get install libatlas-base-dev      || true
   - test "$ALMOST" == yes && ./.travis.install.almost                     || true
   - test "$ALMOST" == yes && ENALMOST="--enable-almost"                 || true
-<<<<<<< HEAD
-=======
   - test "$ALMOST" == yes && PLUMED_CPPFLAGS="$INCLUDE -I/usr/local/include -I/usr/local/include/almost"  || true
 # moreover, we hardcode path to dynamic library, required for xdrfile to link properly
 # I do it only when LD_LIBRARY_PATH is non blank, since otherwise clang gives problems
   - test -n "$LD_LIBRARY_PATH" && PLUMED_LDFLAGS="-Wl,-rpath,$LD_LIBRARY_PATH" || true
->>>>>>> 83d402b6
 script:
 # we set all the optional modules on
   - touch src/crystallization.on src/manyrestraints.on
 # we have to pass the full path since on travis machines sudo does not have compilers in the path
-<<<<<<< HEAD
-# moreover, we hardcode path to dynamic library, required for xdrfile to link properly
-  - ./configure CXX=$(which $PLUMED_CXX) CC=$(which $PLUMED_CC) CXXFLAGS="$PLUMED_CXXFLAGS" LDFLAGS="-Wl,-rpath,$LD_LIBRARY_PATH" CPPFLAGS="$INCLUDE -I/usr/local/include -I/usr/local/include/almost" $ENALMOST
-=======
   - ./configure CXX=$(which $PLUMED_CXX) CC=$(which $PLUMED_CC) CXXFLAGS="$PLUMED_CXXFLAGS" LDFLAGS="$PLUMED_LDFLAGS" CPPFLAGS="$PLUMED_CPPFLAGS" $ENALMOST $CONFIG_FLAGS --enable-openmp
->>>>>>> 83d402b6
   - make -j 2
 # we install plumed so that it is in the path
   - sudo make install
