/* +++++++++++++++++++++++++++++++++++++++++++++++++++++++++++++++++++++++++
   Copyright (c) 2011-2023 The plumed team
   (see the PEOPLE file at the root of the distribution for a list of names)

   See http://www.plumed.org for more information.

   This file is part of plumed, version 2.

   plumed is free software: you can redistribute it and/or modify
   it under the terms of the GNU Lesser General Public License as published by
   the Free Software Foundation, either version 3 of the License, or
   (at your option) any later version.

   plumed is distributed in the hope that it will be useful,
   but WITHOUT ANY WARRANTY; without even the implied warranty of
   MERCHANTABILITY or FITNESS FOR A PARTICULAR PURPOSE.  See the
   GNU Lesser General Public License for more details.

   You should have received a copy of the GNU Lesser General Public License
   along with plumed.  If not, see <http://www.gnu.org/licenses/>.
+++++++++++++++++++++++++++++++++++++++++++++++++++++++++++++++++++++++++ */
#ifndef __PLUMED_core_ActionWithValue_h
#define __PLUMED_core_ActionWithValue_h

#include "Action.h"
#include "Value.h"
#include "tools/Exception.h"
#include <vector>
#include <memory>
#include <cstring>

namespace PLMD {

/**
\ingroup MULTIINHERIT
Used to create a PLMD::Action that has some scalar or vectorial output that may or may not have some derivatives.
This is used for PLMD::Bias, PLMD::Colvar and PLMD::Function

The vast majority of the PLMD::Action objects that are implemented in
plumed calculate some quantity or a set of quantities.  This could be
the value of a CV, the value of a function or the potential due to a bias.
PLMD::ActionWithValue provides the functionality for storing these quantities
and (in tandem with PLMD::ActionWithArguments) the functionality for passing
quantities between PLMD::Actions.  When you are deciding what quantities
your new PLMD::Action will need to store using PLMD::ActionWithValue you must
ask yourself the following two questions:

- Do I need to differentiate my output quantities
- Is my PLMD::Action calculating a single thing or does the output have multiple components

If the answer to the first of these questions is yes then you must setup your values
you using either PLMD::ActionWithValue::addValueWithDerivatives() or
PLMD::ActionWithValue::addComponentWithDerivatives.  If the answer is no you
can set up values using PLMD::ActionWithValue::addValue() or PLMD::ActionWithValue::addComponent().
The precise routine you use to setup your values will depend on your answer to the
second question.  As you are probably aware if the output of your PLMD::Action is a
single quantity you can reference that quantity in the input file using the label of the
PLMD::Action it was calculated in.  If your action <b> outputs only one quantity </b>
we call that quantity the <b> value </b> of the Action.  To set the <b> value </b> and get pointers to it
you should <b> use the set of routines that have the word value in the name </b>.  If, by contrast,
your PLMD::Action calculates multiple quantities then these quantities are referenced in input using the
label.component syntax.  We refer to these <b> multiple quantities </b> the <b> components </b>
of the PLMD::Action.  Perhaps unsurprisingly, when you manipulate the <b> components </b> of an
PLMD::Action you should use <b> the routines with the word component in the name. </b>
*/

class ActionWithValue :
  public virtual Action
{
  friend class ActionWithVector;
  friend class ActionWithArguments;
private:
/// This finishes setup on first step to check if actions are calculated during update
  bool firststep;
/// An array containing the values for this action
  std::vector<std::unique_ptr<Value>> values;
/// A vector that is used to hold the forces that we will apply on the input quantities
  std::vector<double> forcesForApply;
/// Are we skipping the calculation of the derivatives
  bool noderiv;
/// Are we using numerical derivatives to differentiate
  bool numericalDerivatives;
/// Return the index for the component named name
  int getComponent( const std::string& name ) const;
public:

// -------- The action has one value only  ---------------- //

/// Add a value with the name label
  void addValue( const std::vector<unsigned>& shape=std::vector<unsigned>() );
/// Add a value with the name label that has derivatives
  virtual void addValueWithDerivatives( const std::vector<unsigned>& shape=std::vector<unsigned>() );
/// Set your default value to have no periodicity
  void setNotPeriodic();
/// Set the value to be periodic with a particular domain
  void setPeriodic( const std::string& min, const std::string& max );
protected:
/// Get a pointer to the default value
  Value* getPntrToValue();
/// Set the default value (the one without name)
  void setValue(const double& d);

// -------- The action has multiple components ---------- //

public:
/// Add a value with a name like label.name
  void addComponent( const std::string& name, const std::vector<unsigned>& shape=std::vector<unsigned>() );
/// Add a value with a name like label.name that has derivatives
  virtual void addComponentWithDerivatives( const std::string& name, const std::vector<unsigned>& shape=std::vector<unsigned>() );
/// Set your value component to have no periodicity
  void componentIsNotPeriodic( const std::string& name );
/// Set the value to be periodic with a particular domain
  void componentIsPeriodic( const std::string& name, const std::string& min, const std::string& max );
protected:
/// Return a pointer to the component by index
  Value* getPntrToComponent(int i);
/// Get a const pointer to the ith component
  const Value* getConstPntrToComponent(int i) const;
/// Return a pointer to the value by name
  Value* getPntrToComponent(const std::string& name);
/// Accumulate the forces from the Values
  bool checkForForces();
/// Get the forces to apply
  const std::vector<double>& getForcesToApply() const;
public:
  explicit ActionWithValue(const ActionOptions&ao);
  ~ActionWithValue();

/// Register all the relevant keywords for the action
  static void registerKeywords( Keywords& keys );
/// Insist that numerical derivatives should always be used for an action and make this fact appear in the manual
  static void noAnalyticalDerivatives(Keywords& keys);
/// Puts a message into the manual that the components always output
  static void componentsAreNotOptional(Keywords& keys);
/// The components in the action will depend on the user
  static void useCustomisableComponents(Keywords& keys);
/// Are we not calculating derivatives
  virtual bool doNotCalculateDerivatives() const ;
/// Get the value of one of the components of the PLMD::Action
  double getOutputQuantity( const unsigned j ) const ;
/// Get the value with a specific name (N.B. if there is no such value this returns zero)
  double getOutputQuantity( const std::string& name ) const ;

//  --- Routines for passing stuff to ActionWithArguments -- //

/// Check if a value with a particular name is present.  This is only used in PLMD::ActionWithArguments.
/// You should not use it when manipulating components.
  bool exists( const std::string& name ) const;
/// Return a pointer to the value with name (this is used to retrieve values in other PLMD::Actions)
/// You should NEVER use this routine to refer to the components of your PLMD::Action.  Use
/// getPntrToComponent instead.
  Value* copyOutput( const std::string&name ) const;
/// Return a pointer to the value with this number (this is used to retrieve values in other PLMD::Actions)
/// You should NEVER use this routine to refer to the components of your PLMD::Action.  Use
/// getPntrToComponent instead.
  Value* copyOutput( const unsigned& n ) const;
/// get a string that contains all the available components
  std::string getComponentsList( ) const ;
/// get a vector that contains the label for all the components
  std::vector<std::string> getComponentsVector( ) const ;


// -- Routines for everything else -- //

/// Returns the number of values defined
  int getNumberOfComponents() const ;
/// Clear the forces on the values
  virtual void clearInputForces( const bool& force=false );
/// Clear the derivatives of values wrt parameters
  virtual void clearDerivatives( const bool& force=false );
/// Calculate the gradients and store them for all the values (need for projections)
  virtual void setGradientsIfNeeded();
/// Set the value
  void setValue(Value*,double);
/// Check if numerical derivatives should be used
  bool checkNumericalDerivatives() const override;
/// This forces the class to use numerical derivatives
  void useNumericalDerivatives();
// These are things for using vectors of values as fields
  virtual void checkFieldsAllowed() { error("cannot use this action as a field"); }
  virtual unsigned getNumberOfDerivatives()=0;
/// Activate the calculation of derivatives
  virtual void turnOnDerivatives();
<<<<<<< HEAD
/// This is used to check if we run calculate during the update step
  virtual bool calculateOnUpdate();
=======
  ActionWithValue* castToActionWithValue() noexcept final { return this; }
>>>>>>> 60edd78a
};

inline
double ActionWithValue::getOutputQuantity(const unsigned j) const {
  plumed_massert(j<values.size(),"index requested is out of bounds");
  return values[j]->get();
}

inline
double ActionWithValue::getOutputQuantity( const std::string& name ) const {
  int offset=getLabel().size();
  for(unsigned i=0; i<values.size(); ++i) {
    const std::string & valname=values[i]->name;
    if(valname.size()>offset+1 && valname[offset]=='.' ) {
      plumed_dbg_assert(Tools::startWith(valname,getLabel()));
      if(!std::strcmp(valname.c_str()+offset+1,name.c_str())) return values[i]->get();
    }
  }
  return 0.0;
}

inline
void ActionWithValue::setValue(const double& d) {
  plumed_massert(values.size()==1, "cannot use setValue in multi-component actions");
  plumed_massert(values[0]->name==getLabel(), "The value you are trying to set is not the default");
  values[0]->set(d);
}

inline
int ActionWithValue::getNumberOfComponents() const {
  return values.size();
}

inline
void ActionWithValue::useNumericalDerivatives() {
  plumed_massert( keywords.exists("NUMERICAL_DERIVATIVES"), "numerical derivatives are not permitted for this action" );
  numericalDerivatives=true;
}

inline
bool ActionWithValue::checkNumericalDerivatives() const {
  return numericalDerivatives;
}

inline
bool ActionWithValue::doNotCalculateDerivatives() const {
  return noderiv;
}

inline
const std::vector<double>& ActionWithValue::getForcesToApply() const {
  return forcesForApply;
}



}

#endif<|MERGE_RESOLUTION|>--- conflicted
+++ resolved
@@ -181,12 +181,9 @@
   virtual unsigned getNumberOfDerivatives()=0;
 /// Activate the calculation of derivatives
   virtual void turnOnDerivatives();
-<<<<<<< HEAD
 /// This is used to check if we run calculate during the update step
   virtual bool calculateOnUpdate();
-=======
   ActionWithValue* castToActionWithValue() noexcept final { return this; }
->>>>>>> 60edd78a
 };
 
 inline
