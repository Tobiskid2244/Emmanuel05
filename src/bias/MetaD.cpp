/* +++++++++++++++++++++++++++++++++++++++++++++++++++++++++++++++++++++++++
   Copyright (c) 2011-2014 The plumed team
   (see the PEOPLE file at the root of the distribution for a list of names)

   See http://www.plumed-code.org for more information.

   This file is part of plumed, version 2.

   plumed is free software: you can redistribute it and/or modify
   it under the terms of the GNU Lesser General Public License as published by
   the Free Software Foundation, either version 3 of the License, or
   (at your option) any later version.

   plumed is distributed in the hope that it will be useful,
   but WITHOUT ANY WARRANTY; without even the implied warranty of
   MERCHANTABILITY or FITNESS FOR A PARTICULAR PURPOSE.  See the
   GNU Lesser General Public License for more details.

   You should have received a copy of the GNU Lesser General Public License
   along with plumed.  If not, see <http://www.gnu.org/licenses/>.
+++++++++++++++++++++++++++++++++++++++++++++++++++++++++++++++++++++++++ */
#include "Bias.h"
#include "ActionRegister.h"
#include "tools/Grid.h"
#include "core/PlumedMain.h"
#include "core/Atoms.h"
#include "tools/Exception.h"
#include "tools/KernelFunctions.h"
#include "core/FlexibleBin.h"
#include "tools/Matrix.h"
#include "tools/Random.h"
#include <string>
#include <cstring>
#include "tools/File.h"
#include "time.h"
#include <iostream>
#include <limits>
#include <deque>

#define DP2CUTOFF 6.25

using namespace std;


namespace PLMD {
namespace bias {

//+PLUMEDOC BIAS METAD
/*
Used to performed MetaDynamics on one or more collective variables.

In a metadynamics simulations a history dependent bias composed of
intermittently added Gaussian functions is added to the potential \cite metad.

\f[
V(\vec{s},t) = \sum_{ k \tau < t} W(k \tau)
\exp\left(
-\sum_{i=1}^{d} \frac{(s_i-s_i^{(0)}(k \tau))^2}{2\sigma_i^2}
\right).
\f]

This potential forces the system away from the kinetic traps in the potential energy surface
and out into the unexplored parts of the energy landscape. Information on the Gaussian
functions from which this potential is composed is output to a file called HILLS, which
is used both the restart the calculation and to reconstruct the free energy as a function of the CVs.
The free energy can be reconstructed from a metadynamics calculation because the final bias is given
by:

\f[
V(\vec{s}) = -F(\vec(s))
\f]

During post processing the free energy can be calculated in this way using the \ref sum_hills
utility.

In the simplest possible implementation of a metadynamics calculation the expense of a metadynamics
calculation increases with the length of the simulation as one has to, at every step, evaluate
the values of a larger and larger number of Gaussians. To avoid this issue you can in plumed 2.0
store the bias on a grid.  This approach is similar to that proposed in \cite babi+08jcp but has the
advantage that the grid spacing is independent on the Gaussian width.
Notice that you should
provide either the number of bins for every collective variable (GRID_BIN) or
the desired grid spacing (GRID_SPACING). In case you provide both PLUMED will use
the most conservative choice (highest number of bins) for each dimension.
In case you do not provide any information about bin size (neither GRID_BIN nor GRID_SPACING)
and if Gaussian width is fixed PLUMED will use 1/5 of the Gaussian width as grid spacing.
This default choice should be reasonable for most applications.

Another option that is available in plumed 2.0 is well-tempered metadynamics \cite Barducci:2008. In this
varient of metadynamics the heights of the Gaussian hills are rescaled at each step so the bias is now
given by:

\f[
V({s},t)= \sum_{t'=0,\tau_G,2\tau_G,\dots}^{t'<t} W e^{-V({s}({q}(t'),t')/\Delta T} \exp\left(
-\sum_{i=1}^{d} \frac{(s_i({q})-s_i({q}(t'))^2}{2\sigma_i^2}
\right),
\f]

This method ensures that the bias converges more smoothly. It should be noted that, in the case of well-tempered metadynamics, in
the output printed the Gaussian height is re-scaled using the bias factor.
Also notice that with well-tempered metadynamics the HILLS file does not contain the bias,
but the negative of the free-energy estimate. This choice has the advantage that
one can restart a simulation using a different value for the \f$\Delta T\f$. The applied bias will be scaled accordingly.

Note that you can use here also the flexible gaussian approach  \cite Branduardi:2012dl
in which you can adapt the gaussian to the extent of Cartesian space covered by a variable or
to the space in collective variable covered in a given time. In this case the width of the deposited
gaussian potential is denoted by one value only that is a Cartesian space (ADAPTIVE=GEOM) or a time
(ADAPTIVE=DIFF). Note that a specific integration technique for the deposited gaussians
should be used in this case. Check the documentation for utility sum_hills.

With the keyword INTERVAL one changes the metadynamics algorithm setting the bias force equal to zero
outside boundary \cite baftizadeh2012protein. If, for example, metadynamics is performed on a CV s and one is interested only
to the free energy for s > sw, the history dependent potential is still updated according to the above
equations but the metadynamics force is set to zero for s < sw. Notice that Gaussians are added also
if s < sw, as the tails of these Gaussians influence VG in the relevant region s > sw. In this way, the
force on the system in the region s > sw comes from both metadynamics and the force field, in the region
s < sw only from the latter. This approach allows obtaining a history-dependent bias potential VG that
fluctuates around a stable estimator, equal to the negative of the free energy far enough from the
boundaries. Note that:
- It works only for one-dimensional biases;
- It works both with and without GRID;
- The interval limit sw in a region where the free energy derivative is not large;
- If in the region outside the limit sw the system has a free energy minimum, the INTERVAL keyword should
  be used together with a \ref UPPER_WALLS or \ref LOWER_WALLS at sw.

As a final note, since version 2.0.2 when the system is outside of the selected interval the force
is set to zero and the bias value to the value at the corresponding boundary. This allows acceptances
for replica exchange methods to be computed correctly.

Multiple walkers  \cite multiplewalkers can also be used. See below the examples.

Additional material and examples can be also found in the tutorials:

- \ref belfast-6
- \ref belfast-7
- \ref belfast-8

\par Examples
The following input is for a standard metadynamics calculation using as
collective variables the distance between atoms 3 and 5
and the distance between atoms 2 and 4. The value of the CVs and
the metadynamics bias potential are written to the COLVAR file every 100 steps.
\verbatim
DISTANCE ATOMS=3,5 LABEL=d1
DISTANCE ATOMS=2,4 LABEL=d2
METAD ARG=d1,d2 SIGMA=0.2,0.2 HEIGHT=0.3 PACE=500 LABEL=restraint
PRINT ARG=d1,d2,restraint.bias STRIDE=100  FILE=COLVAR
\endverbatim
(See also \ref DISTANCE \ref PRINT).

\par
If you use adaptive Gaussians, with diffusion scheme where you use
a Gaussian that should cover the space of 20 timesteps in collective variables.
Note that in this case the histogram correction is needed when summing up hills.
\verbatim
DISTANCE ATOMS=3,5 LABEL=d1
DISTANCE ATOMS=2,4 LABEL=d2
METAD ARG=d1,d2 SIGMA=20 HEIGHT=0.3 PACE=500 LABEL=restraint ADAPTIVE=DIFF
PRINT ARG=d1,d2,restraint.bias STRIDE=100  FILE=COLVAR
\endverbatim

\par
If you use adaptive Gaussians, with geometrical scheme where you use
a Gaussian that should cover the space of 0.05 nm in Cartesian space.
Note that in this case the histogram correction is needed when summing up hills.
\verbatim
DISTANCE ATOMS=3,5 LABEL=d1
DISTANCE ATOMS=2,4 LABEL=d2
METAD ARG=d1,d2 SIGMA=0.05 HEIGHT=0.3 PACE=500 LABEL=restraint ADAPTIVE=GEOM
PRINT ARG=d1,d2,restraint.bias STRIDE=100  FILE=COLVAR
\endverbatim

\par
When using adaptive Gaussians you might want to limit how the hills width can change.
You can use SIGMA_MIN and SIGMA_MAX keywords.
The sigmas should specified in terms of CV so you should use the CV units.
Note that if you use a negative number, this means that the limit is not set.
Note also that in this case the histogram correction is needed when summing up hills.
\verbatim
DISTANCE ATOMS=3,5 LABEL=d1
DISTANCE ATOMS=2,4 LABEL=d2
METAD ...
  ARG=d1,d2 SIGMA=0.05 HEIGHT=0.3 PACE=500 LABEL=restraint ADAPTIVE=GEOM
  SIGMA_MIN=0.2,0.1 SIGMA_MAX=0.5,1.0
... METAD
PRINT ARG=d1,d2,restraint.bias STRIDE=100  FILE=COLVAR
\endverbatim

\par
Multiple walkers can be also use as in  \cite multiplewalkers
These are enabled by setting the number of walker used, the id of the
current walker which interprets the input file, the directory where the
hills containing files resides, and the frequency to read the other walkers.
Here is an example
\verbatim
DISTANCE ATOMS=3,5 LABEL=d1
METAD ...
   ARG=d1 SIGMA=0.05 HEIGHT=0.3 PACE=500 LABEL=restraint
   WALKERS_N=10
   WALKERS_ID=3
   WALKERS_DIR=../
   WALKERS_RSTRIDE=100
... METAD
\endverbatim
where  WALKERS_N is the total number of walkers, WALKERS_ID is the
id of the present walker (starting from 0 ) and the WALKERS_DIR is the directory
where all the walkers are located. WALKERS_RSTRIDE is the number of step between
one update and the other.

\par
The kinetics of the transitions between basins can also be analysed on the fly as
in \cite PRL230602. The flag ACCELERATION turn on accumulation of the acceleration
factor that can then be used to determine the rate. This method can be used together
with \ref COMMITTOR analysis to stop the simulation when the system get to the target basin.
It must be used together with a defined temperature from the simulation engine or the TEMP 
keyword.

*/
//+ENDPLUMEDOC

class MetaD : public Bias {

 private:
  struct Gaussian {
    /// Hill center in CV coordinates
    vector<double> center;
    /// The height of the hill
    double height;
    /// Whether the hill is diagonal (false) or generically symmetric (true)
    bool multivariate;
    /// Hill shape: if diagonal, the width along each coordinate, otherwise a symmetric matrix.
    vector<double> sigma;
    vector<double> invsigma;
    Gaussian(const vector<double> &center, const vector<double> &sigma, double height, bool multivariate):
      center(center), sigma(sigma), height(height), multivariate(multivariate), invsigma(sigma) {
      // to avoid troubles from zero element in flexible hills
      for (unsigned i = 0; i < invsigma.size(); ++i) {
        abs(invsigma[i]) > 1.e-20 ? invsigma[i] = 1.0 / invsigma[i] : 0.;
      }
    }
  };
  vector<double> sigma0_;
  vector<double> sigma0min_;
  vector<double> sigma0max_;
  vector<Gaussian> hills_;
  OFile hillsOfile_;
  OFile gridfile_;
  Grid* BiasGrid_;
  Grid* ExtGrid_;
  bool storeOldGrids_;
  std::string gridfilename_, gridreadfilename_;
  int wgridstride_;
  bool grid_, hasextgrid_;
  double height0_;
  double biasf_;
  double kbt_;
  int stride_;
  bool welltempered_;
  double wt_biasthreshold_;
  bool transitiontempered_;
  double tt_biasf_;
  double tt_biasthreshold_;
  vector<vector<double> > transitionwells_;
  double tt_alpha_;
  bool benthic_toleration_;
<<<<<<< HEAD
  double benthic_tol_number_;
=======
  double benthic_tol_energy_;
  double benthic_filter_time_;
>>>>>>> 9a3d230c
  bool benthic_erosion_;
  double benthic_erosive_time_;
  double last_benthic_erosion_;
  int benthic_histo_stride_;
  vector<double> benthic_histo_bandwidth_;
  Grid *BenthicHistogram_;
  bool use_domains_;
  bool scale_new_hills_;
  bool use_whole_grid_domain_;
  string domainsreadfilename_;
  string domains_histo_readfilename_;
  unsigned n_domains_;
  vector<unsigned> domain_ids_;
  vector<vector<unsigned> > domain_boundary_pts_;
  double domain_bias_level_;
  vector<Grid*> HillScalingGrids_;
  vector<OFile> regionfiles_;
  bool use_adaptive_domains_;
  bool delay_adaptive_domains_;
  enum AdaptiveDomainRefType {kTransitionRef, kMinRef};
  AdaptiveDomainRefType adaptive_domains_reftype_;
  double adaptive_domains_eoffset_;
  int adaptive_domains_stride_;
<<<<<<< HEAD
  int domains_histo_stride_;
  vector<double> domains_histo_bandwidth_;
  Grid *DomainsHistogram_;
=======
  double adaptive_domains_downsampling_;
  int histo_stride_;
  vector<double> histo_bandwidth_;
  Grid *Histogram_;
  string whistofilename_;
  OFile whistofile_;
>>>>>>> 9a3d230c
  bool print_domains_scaling_;
  vector<OFile*> DomainsScalingFilePs_;
  bool print_adaptive_domains_energies_;
  OFile HistEnergyFile_;
  OFile HistBiasEnergyFile_;
  double* dp_;
  int adaptive_;
  FlexibleBin *flexbin;
  int mw_n_;
  string mw_dir_;
  int mw_id_;
  int mw_rstride_;
  bool walkers_mpi;
  bool acceleration;
  bool calc_average_bias_coft_;
  double average_bias_coft_;
  double acc;
  vector<IFile*> ifiles;
  vector<string> ifilesnames;
  double uppI_;
  double lowI_;
  bool doInt_;
  bool isFirstStep;

  void   readGaussians(IFile*);
  bool   readChunkOfGaussians(IFile *ifile, unsigned n);
  void   writeGaussian(const Gaussian &, OFile &);
  void   addGaussian(const Gaussian &);
  void   addGaussianToGrid(const Gaussian &, Grid * const);
  double getHeight(const vector<double> &);
  double getTransitionBarrierBias();
  void   defineDomains(const Grid * const);
  void   filterDomains();
  void   spread_domain(unsigned, unsigned, const Grid * const);

  void   createScalingGrids();
  bool   shouldAdaptDomainsNow();
  void   adaptDomains();
  double getBiasAndDerivatives(const vector<double> &, double* der = NULL);
  double evaluateGaussian(const vector<double> &, const Gaussian &, double* der = NULL);
  void   finiteDifferenceGaussian(const vector<double> &, const Gaussian &);
  vector<unsigned> getGaussianSupport(const Gaussian &);
  bool   scanOneHill(IFile *ifile,  vector<Value> &v, vector<double> &center, vector<double>  &sigma, double &height, bool &multivariate);
  std::string fmt;

 public:
  MetaD(const ActionOptions &);
  ~MetaD();
  void calculate();
  void update();
  static void registerKeywords(Keywords &keys);
  bool checkNeedsGradients()const {
    if (adaptive_ == FlexibleBin::geometry) {
      return true;
    } else {
      return false;
    }
  }
};

PLUMED_REGISTER_ACTION(MetaD, "METAD")

void MetaD::registerKeywords(Keywords &keys) {
  Bias::registerKeywords(keys);
  componentsAreNotOptional(keys);
  keys.addOutputComponent("bias", "default", "the instantaneous value of the bias potential");
  keys.addOutputComponent("acc", "ACCELERATION", "the metadynamics acceleration factor");
  keys.addOutputComponent("coft", "CALC_AVERAGE_BIAS", "the metadynamics average bias c(t)");
  keys.use("ARG");
  keys.add("compulsory", "SIGMA", "the widths of the Gaussian hills");
  keys.add("compulsory", "PACE", "the frequency for hill addition");
  keys.add("compulsory", "FILE", "HILLS", "a file in which the list of added hills is stored");
  keys.add("optional", "HEIGHT", "the heights of the Gaussian hills. Compulsory unless TAU, TEMP and BIASFACTOR are given");
  keys.add("optional", "FMT", "specify format for HILLS files (useful for decrease the number of digits in regtests)");
  keys.add("optional", "BIASFACTOR", "use well tempered metadynamics and use this biasfactor.  Please note you must also specify temp");
  keys.add("optional", "WTBIASTHRESHOLD", "use well tempered metadynamics with this bias threshold.  Please note you must also specify BIASFACTOR");
  keys.add("optional", "TTBIASFACTOR", "use transition tempered metadynamics and use this biasfactor.  Please note you must also specify temp");
  keys.add("optional", "TTBIASTHRESHOLD", "use transition tempered metadynamics with this bias threshold.  Please note you must also specify TTBIASFACTOR");
  keys.add("numbered", "TRANSITIONWELL", "This keyword appears multiple times as TRANSITIONWELLx with x=0,1,2,...,n. Each specifies the coordinates for one well in transition-tempered metadynamics. At least one must be provided.");
  keys.add("optional", "TTALPHA", "use transition tempered metadynamics with this decay shape parameter value between 0 and 0.5 (default 0.5).  Please note you must also specify TTBIASFACTOR");
  keys.add("optional", "BENTHIC_TOLERATION", "use benthic metadynamics with this number of mistakes tolerated in transition states");
  keys.add("optional", "BENTHIC_FILTER_TIME", "use benthic metadynamics accumulating filter samples on this timescale in units of simulation time.  Please note you must also specify BENTHIC_TOLERATION");
  keys.add("optional", "BENTHIC_EROSION", "use benthic metadynamics with erosion on this boosted timescale in units of simulation time.  Please note you must also specify BENTHIC_TOLERATION");
  keys.addFlag("USE_DOMAINS", false, "use metabasin metadynamics");
  keys.add("optional", "REGION_RFILE", "use metabasin metadynamics with this file defining areas to flatten");
  keys.addFlag("WHOLE_GRID_DOMAIN", false, "use metabasin metadynamics with the entire grid as the domain to flatten");
  keys.addFlag("USE_ADAPTIVE_DOMAINS", false, "use metabasin metadynamics with adaptively set regions");
  keys.add("optional", "ADAPTIVE_DOMAINS_HISTOGRAM_RFILE", "read in a histogram file for restarting an adaptive domain calculation");
  keys.add("optional", "ADAPTIVE_DOMAINS_HISTOGRAM_WFILE", "print histogram files for restarting an adaptive domain calculation");
  keys.addFlag("DELAY_ADAPTIVE_DOMAINS", false, "use adaptive metabasin metadynamics only after the reference bias crosses the offset.");
  keys.add("optional", "ADAPTIVE_DOMAINS_REFERENCE", "set metabasin metadynamics adaptive regions with reference to either the 'transition' free energy or the 'minimum' free energy");
  keys.add("optional", "ADAPTIVE_DOMAINS_ENERGY_OFFSET", "use adaptive metabasin metadynamics with regions below a free energy that is the reference free energy plus this value");
  keys.add("optional", "ADAPTIVE_DOMAINS_STRIDE", "use adaptive metabasin metadynamics with regions adapted every this number of steps");  
  keys.add("optional", "ADAPTIVE_DOMAINS_DOWNSAMPLING", "when creating scaling grids, add this ratio fewer hills to minimize performance costs");
  keys.addFlag("PRINT_DOMAINS_SCALING", false, "print out the scaling functions for each metabasin metadynamics domain");
  keys.addFlag("PRINT_ADAPTIVE_DOMAINS_ENERGIES", false, "print out the scaling functions for each metabasin metadynamics domain");
  keys.add("optional", "TEMP", "the system temperature - this is only needed if you are doing well-tempered metadynamics, transition-tempered metadynamics, acceleration, or adaptive metabasin metadynamics");
  keys.add("optional", "TAU", "in well tempered metadynamics, sets height to (kb*DeltaT*pace*timestep)/tau");
  keys.add("optional", "GRID_MIN", "the lower bounds for the grid");
  keys.add("optional", "GRID_MAX", "the upper bounds for the grid");
  keys.add("optional", "GRID_BIN", "the number of bins for the grid");
  keys.add("optional", "GRID_SPACING", "the approximate grid spacing (to be used as an alternative or together with GRID_BIN)");
  keys.addFlag("GRID_SPARSE", false, "use a sparse grid to store hills");
  keys.addFlag("GRID_NOSPLINE", false, "don't use spline interpolation with grids");
  keys.add("optional", "GRID_WSTRIDE", "write the grid to a file every N steps");
  keys.add("optional", "GRID_WFILE", "the file on which to write the grid");
  keys.addFlag("STORE_GRIDS", false, "store all the grid files the calculation generates. They will be deleted if this keyword is not present");
  keys.add("optional", "ADAPTIVE", "use a geometric (=GEOM) or diffusion (=DIFF) based hills width scheme. Sigma is one number that has distance units or timestep dimensions");
  keys.add("optional", "WALKERS_ID", "walker id");
  keys.add("optional", "WALKERS_N", "number of walkers");
  keys.add("optional", "WALKERS_DIR", "shared directory with the hills files from all the walkers");
  keys.add("optional", "WALKERS_RSTRIDE", "stride for reading hills files");
  keys.add("optional", "INTERVAL", "monodimensional lower and upper limits, outside the limits the system will not feel the biasing force.");
  keys.add("optional", "GRID_RFILE", "a grid file from which the bias should be read at the initial step of the simulation");
  keys.add("optional", "SIGMA_MAX", "the upper bounds for the sigmas (in CV units) when using adaptive hills. Negative number means no bounds ");
  keys.add("optional", "SIGMA_MIN", "the lower bounds for the sigmas (in CV units) when using adaptive hills. Negative number means no bounds ");
  keys.addFlag("WALKERS_MPI", false, "Switch on MPI version of multiple walkers - not compatible with other WALKERS_* options");
  keys.addFlag("ACCELERATION", false, "Set to TRUE if you want to compute the metadynamics acceleration factor.");
  keys.addFlag("CALC_AVERAGE_BIAS", false, "Set to TRUE if you want to compute the metadynamics average bias, c(t).");
}

MetaD::~MetaD() {
  if (flexbin) {
    delete flexbin;
  }
  if (BiasGrid_) {
    delete BiasGrid_;
  }
  if (ExtGrid_) {
    delete ExtGrid_;
  }
<<<<<<< HEAD
  if (benthic_toleration_) {
    delete BenthicHistogram_;
  }
  if (use_adaptive_domains_) {
    delete DomainsHistogram_;
  }
  if (scale_new_hills_) {
    for (unsigned i = 0; i < n_domains_; i++) {
      if (HillScalingGrids_[i]) delete HillScalingGrids_[i];
=======
  if (use_domains_) {
    if (scale_new_hills_) {
      for (unsigned i = 0; i < n_domains_; i++) {
        if (HillScalingGrids_[i]) delete HillScalingGrids_[i];
      }
>>>>>>> 9a3d230c
    }
    if (print_domains_scaling_) {
      for (unsigned i = 0; i < DomainsScalingFilePs_.size(); i++) {
        DomainsScalingFilePs_[i]->close();
        delete DomainsScalingFilePs_[i];
      }
    }
    if (wgridstride_ > 0 && whistofilename_.size() > 0) {
      whistofile_.close();
    }
    if (print_adaptive_domains_energies_) {
      HistEnergyFile_.close();
      HistBiasEnergyFile_.close();
    }
  }
  hillsOfile_.close();
  if (wgridstride_ > 0) {
    gridfile_.close();
  }
  delete [] dp_;
  // Close open hills files for each other walker
  for (int i = 0; i < mw_n_; ++i) {
    if (ifiles[i]->isOpen()) {
      ifiles[i]->close();
    }
    delete ifiles[i];
  }
}

MetaD::MetaD(const ActionOptions &ao):
  PLUMED_BIAS_INIT(ao),
  // Grid stuff default initialization
  BiasGrid_(NULL), ExtGrid_(NULL), wgridstride_(0), grid_(false), hasextgrid_(false),
  // Metadynamics basic parameters
  height0_(std::numeric_limits<double>::max()), biasf_(1.0), kbt_(0.0),
  stride_(0), welltempered_(false),
  wt_biasthreshold_(0.0),
  transitiontempered_(false),
  tt_biasf_(1.0),
  tt_biasthreshold_(0.0),
  tt_alpha_(0.5),
  benthic_toleration_(false),
<<<<<<< HEAD
  benthic_tol_number_(0.0),
=======
  benthic_tol_energy_(0.0),
  benthic_filter_time_(0.0),
>>>>>>> 9a3d230c
  benthic_erosion_(false),
  benthic_erosive_time_(0.0),
  last_benthic_erosion_(0.0),
  benthic_histo_stride_(0),
  BenthicHistogram_(NULL),
  use_domains_(false),
  scale_new_hills_(false),
  use_whole_grid_domain_(false),
  n_domains_(0),
  domain_bias_level_(0.0),
  use_adaptive_domains_(false),
  delay_adaptive_domains_(false),
  adaptive_domains_reftype_(kMinRef),
  adaptive_domains_eoffset_(0.0),
  adaptive_domains_stride_(0),
<<<<<<< HEAD
  domains_histo_stride_(0),
  DomainsHistogram_(NULL),
=======
  adaptive_domains_downsampling_(1.0),
  histo_stride_(0),
  Histogram_(NULL),
>>>>>>> 9a3d230c
  print_domains_scaling_(false),
  DomainsScalingFilePs_(vector<OFile*>()),
  print_adaptive_domains_energies_(false),
  // Other stuff
  dp_(NULL), adaptive_(FlexibleBin::none),
  flexbin(NULL),
  // Multiple walkers initialization
  mw_n_(1), mw_dir_("./"), mw_id_(0), mw_rstride_(1),
  walkers_mpi(false),
  acceleration(false), acc(0.0),
  calc_average_bias_coft_(false), average_bias_coft_(0.0),
  // Interval initialization
  uppI_(-1), lowI_(-1), doInt_(false),
  // Event clock initialization
  isFirstStep(true)
{
  // Set the hills file name.
  string hillsfname = "HILLS";
  parse("FILE", hillsfname);

  // Set the hill adaptivity type
  string adaptiveoption;
  adaptiveoption = "NONE";
  parse("ADAPTIVE", adaptiveoption);
  if (adaptiveoption == "NONE") {
    adaptive_ = FlexibleBin::none;
  } else if (adaptiveoption == "GEOM") {
    log.printf("  Uses Geometry-based hills width: sigma must be in distance units and only one sigma is needed\n");
    adaptive_ = FlexibleBin::geometry;
  } else if (adaptiveoption == "DIFF") {
    log.printf("  Uses Diffusion-based hills width: sigma must be in timesteps and only one sigma is needed\n");
    adaptive_ = FlexibleBin::diffusion;
  } else {
    error("I do not know this type of adaptive scheme");
  }

  // Set the base sigma, i.e. hill shape, parameters
  // Pay careful attention to the definitions in the adaptive hill case--
  // these are not necessarily CV-valued widths.
  parseVector("SIGMA", sigma0_);
  parse("FMT", fmt);
  if (adaptive_ == FlexibleBin::none) {
    // if you use normal sigma you need one sigma per argument
    if (sigma0_.size() != getNumberOfArguments()) {
      error("number of arguments does not match number of SIGMA parameters");
    }
  } else {
    // If you use flexible hills you need one sigma in an atomistic length unit.
    if (sigma0_.size() != 1) {
      error("If you choose ADAPTIVE you need only one sigma according to your choice of type (GEOM/DIFF)");
    }
    // If adaptive diffusion-based hills are used then the number 
    // must be an integer number of timesteps.
    if (adaptive_ == FlexibleBin::diffusion) {
      if (int(sigma0_[0]) - sigma0_[0] > 1.e-9 || int(sigma0_[0]) - sigma0_[0] < -1.e-9 || int(sigma0_[0]) < 1) {
        error("In case of adaptive hills with diffusion, the sigma must be an integer which is the number of timesteps\n");
      }
    }
    // here evtl parse the sigma min and max values
    parseVector("SIGMA_MIN", sigma0min_);
    if (sigma0min_.size() > 0 && sigma0min_.size() < getNumberOfArguments()) {
      error("the number of SIGMA_MIN values be at least the number of the arguments");
    } else if (sigma0min_.size() == 0) {
      sigma0min_.resize(getNumberOfArguments());
      for (unsigned i = 0; i < getNumberOfArguments(); i++) {
        sigma0min_[i] = -1.;
      }
    }
    parseVector("SIGMA_MAX", sigma0max_);
    if (sigma0max_.size() > 0 && sigma0max_.size() < getNumberOfArguments()) {
      error("the number of SIGMA_MAX values be at least the number of the arguments");
    } else if (sigma0max_.size() == 0) {
      sigma0max_.resize(getNumberOfArguments());
      for (unsigned i = 0; i < getNumberOfArguments(); i++) {
        sigma0max_[i] = -1.;
      }
    }
    flexbin = new FlexibleBin(adaptive_, this, sigma0_[0], sigma0min_, sigma0max_);
  }
  
  // Set the temperature.
  double temp = 0.0;
  parse("TEMP", temp);
  // If a temp is specified, use it.
  if (temp > 0.0) {
    kbt_ = plumed.getAtoms().getKBoltzmann() * temp;
  // Otherwise ask for the temperature from the MD engine.
  // If the MD engine does not have a set temperature, this
  // quantity will remain zero and no error will be recorded.
  } else {
    kbt_ = plumed.getAtoms().getKbT();
  }

  // Set well tempering parameters.
  parse("BIASFACTOR", biasf_);
  if (biasf_ < 1.0) {
    error("well tempered bias factor is nonsensical");
  }
  if (biasf_ > 1.0) {
    if (kbt_ == 0.0) {
      error("Unless the MD engine passes the temperature to plumed, with well-tempered metad you must specify it using TEMP");
    }
    welltempered_ = true;
    parse("WTBIASTHRESHOLD", wt_biasthreshold_);
    if (wt_biasthreshold_ < 0.0) {
      error("well tempered bias threshold is nonsensical");
    }
  }

  // Set transition tempering parameters.
  parse("TTBIASFACTOR", tt_biasf_);
  if (tt_biasf_ < 1.0) {
    error("transition tempered bias factor is nonsensical");
  }
  if (tt_biasf_ > 1.0) {
    if (kbt_ == 0.0) {
      error("Unless the MD engine passes the temperature to plumed, with transition-tempered metad you must specify it using TEMP");
    }
    transitiontempered_ = true;
    parse("TTBIASTHRESHOLD", tt_biasthreshold_);
    if (tt_biasthreshold_ < 0.0) {
      error("transition tempered bias threshold is nonsensical");
    }
    parse("TTALPHA", tt_alpha_);
    if (tt_alpha_ > .5 || tt_alpha_ < 0.0) {
      error("transition tempered decay shape parameter is nonsensical");
    }
    vector<double> tempcoords(getNumberOfArguments());    
    for (unsigned i = 0; ; i++) {
      if (!parseNumberedVector("TRANSITIONWELL", i, tempcoords) ) break;
      if (tempcoords.size() != getNumberOfArguments()) {
        error("incorrect number of coordinates for transition tempering well");
      }
      transitionwells_.push_back(tempcoords);
    }
  }

  // Check for a benthic metadynamics toleration threshold.
  // Wait to set the energy threshold until the hill height is parsed.
  parse("BENTHIC_TOLERATION", benthic_tol_number_);
  if (benthic_tol_number_ > 0.0) {
    benthic_toleration_ = true;
    // Check for a benthic metadynamics filter time.
    parse("BENTHIC_FILTER_TIME", benthic_filter_time_);
    // Check for a benthic metadynamics erosion time.
    parse("BENTHIC_EROSION", benthic_erosive_time_);
    if (benthic_erosive_time_ > 0.0) {
      benthic_erosion_ = true;
    }
  }

  // Set initial bias deposition rate parameters.
  // note: HEIGHT is not compulsory, since one could use the TAU keyword, see below
  parse("HEIGHT", height0_);
  parse("PACE", stride_);
  if (stride_ <= 0) {
    error("frequency for hill addition is nonsensical");
  }
  double tau = 0.0;
  parse("TAU", tau);
  if (tau == 0.0) {
    if (height0_ == std::numeric_limits<double>::max()) {
      error("At least one between HEIGHT and TAU should be specified");
    }
    // if tau is not set, we compute it here from the other input parameters
    if (welltempered_) {
      tau = (kbt_ * (biasf_ - 1.0)) / height0_ * getTimeStep() * stride_;
    }
  } else {
    if (!welltempered_) {
      error("TAU only makes sense in tempered metadynamics");
    }
    if (height0_ != std::numeric_limits<double>::max()) {
      error("At most one between HEIGHT and TAU should be specified");
    }
    height0_ = (kbt_ * (biasf_ - 1.0)) / tau * getTimeStep() * stride_;
  }

  // Set grid parameters.
  vector<std::string> gmin(getNumberOfArguments());
  parseVector("GRID_MIN", gmin);
  if (gmin.size() != getNumberOfArguments() && gmin.size() != 0) {
    error("not enough values for GRID_MIN");
  }
  vector<std::string> gmax(getNumberOfArguments());
  parseVector("GRID_MAX", gmax);
  if (gmax.size() != getNumberOfArguments() && gmax.size() != 0) {
    error("not enough values for GRID_MAX");
  }
  vector<unsigned> gbin(getNumberOfArguments());
  vector<double>   gspacing;
  parseVector("GRID_BIN", gbin);
  if (gbin.size() != getNumberOfArguments() && gbin.size() != 0) {
    error("not enough values for GRID_BIN");
  }
  parseVector("GRID_SPACING", gspacing);
  if (gspacing.size() != getNumberOfArguments() && gspacing.size() != 0) {
    error("not enough values for GRID_SPACING");
  }
  if (gmin.size() != gmax.size()) {
    error("GRID_MAX and GRID_MIN should be either present or absent");
  }
  if (gspacing.size() != 0 && gmin.size() == 0) {
    error("If GRID_SPACING is present also GRID_MIN should be present");
  }
  if (gbin.size() != 0     && gmin.size() == 0) {
    error("If GRID_SPACING is present also GRID_MIN should be present");
  }
  if (gmin.size() != 0) {
    if (gbin.size() == 0 && gspacing.size() == 0) {
      if (adaptive_ == FlexibleBin::none) {
        log << "  Binsize not spacified, 1/5 of sigma will be be used\n";
        plumed_assert(sigma0_.size() == getNumberOfArguments());
        gspacing.resize(getNumberOfArguments());
        for (unsigned i = 0; i < gspacing.size(); i++) {
          gspacing[i] = 0.2 * sigma0_[i];
        }
      } else {
        // with adaptive hills and grid a sigma min must be specified
        if (sigma0min_.size() == 0) {
          error("When using Adaptive Gaussians on a grid SIGMA_MIN must be specified");
        }
        log << "  Binsize not spacified, 1/5 of sigma_min will be be used\n";
        plumed_assert(sigma0_.size() == getNumberOfArguments());
        gspacing.resize(getNumberOfArguments());
        for (unsigned i = 0; i < gspacing.size(); i++) {
          gspacing[i] = 0.2 * sigma0min_[i];
        }
        //error("At least one among GRID_BIN and GRID_SPACING should be used");
      }
    } else if (gspacing.size() != 0 && gbin.size() == 0) {
      log << "  The number of bins will be estimated from GRID_SPACING\n";
    } else if (gspacing.size() != 0 && gbin.size() != 0) {
      log << "  You specified both GRID_BIN and GRID_SPACING\n";
      log << "  The more conservative (highest) number of bins will be used for each variable\n";
    }
    if (gbin.size() == 0) {
      gbin.assign(getNumberOfArguments(), 1);
    }
    if (gspacing.size() != 0) for (unsigned i = 0; i < getNumberOfArguments(); i++) {
        double a, b;
        Tools::convert(gmin[i], a);
        Tools::convert(gmax[i], b);
        unsigned n = ((b - a) / gspacing[i]) + 1;
        if (gbin[i] < n) {
          gbin[i] = n;
        }
      }
  }
  bool sparsegrid = false;
  parseFlag("GRID_SPARSE", sparsegrid);
  bool nospline = false;
  parseFlag("GRID_NOSPLINE", nospline);
  bool spline = !nospline;
  if (gbin.size() > 0) {
    grid_ = true;
  }
  parse("GRID_WSTRIDE", wgridstride_);
  parse("GRID_WFILE", gridfilename_);
  parseFlag("STORE_GRIDS", storeOldGrids_);
  if (grid_ && gridfilename_.length() > 0) {
    if (wgridstride_ == 0) {
      error("frequency with which to output grid not specified use GRID_WSTRIDE");
    }
  }
  if (grid_ && wgridstride_ > 0) {
    if (gridfilename_.length() == 0) {
      error("grid filename not specified use GRID_WFILE");
    }
  }
  parse("GRID_RFILE", gridreadfilename_);
  
  // Set metabasin metadynamics parameters
  parseFlag("USE_DOMAINS", use_domains_);
  if (use_domains_) {
    parse("REGION_RFILE", domainsreadfilename_);
    parseFlag("WHOLE_GRID_DOMAIN", use_whole_grid_domain_);
    parseFlag("USE_ADAPTIVE_DOMAINS", use_adaptive_domains_);
    if (use_adaptive_domains_) {
      if (kbt_ == 0.0) {
        error("Unless the MD engine passes the temperature to plumed, with adaptive domains metabasin metad you must specify it using TEMP");
      }
      parse("ADAPTIVE_DOMAINS_HISTOGRAM_RFILE", domains_histo_readfilename_);
      parse("ADAPTIVE_DOMAINS_HISTOGRAM_WFILE", whistofilename_);
      parseFlag("DELAY_ADAPTIVE_DOMAINS", delay_adaptive_domains_);
      string refstring;
      parse("ADAPTIVE_DOMAINS_REFERENCE", refstring);
      if (refstring == "minimum") {
        adaptive_domains_reftype_ = kMinRef;
      } else if (refstring == "transition") {
        adaptive_domains_reftype_ = kTransitionRef;
      } else {
        error("unrecognized adaptive domains reference type for metabasin metadynamics");
      }
      parse("ADAPTIVE_DOMAINS_ENERGY_OFFSET", adaptive_domains_eoffset_);
      if (adaptive_domains_reftype_ == kMinRef && adaptive_domains_eoffset_ <= 0.0) {
        error("adaptive domains energy offset must be positive for minimum-referenced to make sense");
      }
      parse("ADAPTIVE_DOMAINS_STRIDE", adaptive_domains_stride_);
      if (adaptive_domains_stride_ <= 0) {
        error("adaptive domains requires a stride value greater than zero");
      }
      parse("ADAPTIVE_DOMAINS_DOWNSAMPLING", adaptive_domains_downsampling_);
      if (adaptive_domains_downsampling_ < 1.0) {
        error("adaptive domains downsampling must be at least one");
      }
      parseFlag("PRINT_ADAPTIVE_DOMAINS_ENERGIES", print_adaptive_domains_energies_);
      if (print_adaptive_domains_energies_) {
        std::string histogram_energy_filename = "histogram_energy.dat";
        HistEnergyFile_.link(*this);
        HistEnergyFile_.open(histogram_energy_filename);
        std::string histbias_energy_filename = "histogram-bias_energy.dat";
        HistBiasEnergyFile_.link(*this);
        HistBiasEnergyFile_.open(histbias_energy_filename);
      }
    }
    parseFlag("PRINT_DOMAINS_SCALING", print_domains_scaling_);
  }

  // Set multiple walkers parameters.
  parse("WALKERS_N", mw_n_);
  parse("WALKERS_ID", mw_id_);
  if (mw_n_ <= mw_id_) {
    error("walker ID should be a numerical value less than the total number of walkers");
  }
  parse("WALKERS_DIR", mw_dir_);
  parse("WALKERS_RSTRIDE", mw_rstride_);
  // MPI version
  parseFlag("WALKERS_MPI", walkers_mpi);
  
  // Set boundary conditions.
  vector<double> tmpI(2);
  parseVector("INTERVAL", tmpI);
  if (tmpI.size() != 2 && tmpI.size() != 0) {
    error("both a lower and an upper limits must be provided with INTERVAL");
  } else if (tmpI.size() == 2) {
    lowI_ = tmpI.at(0);
    uppI_ = tmpI.at(1);
    if (getNumberOfArguments() != 1) {
      error("INTERVAL limits correction works only for monodimensional metadynamics!");
    }
    if (uppI_ < lowI_) {
      error("The Upper limit must be greater than the Lower limit!");
    }
    doInt_ = true;
  }

  // Set special clock options.
  acceleration = false;
  parseFlag("ACCELERATION", acceleration);
  // Set to calculate the average bias.
  parseFlag("CALC_AVERAGE_BIAS", calc_average_bias_coft_);
  checkRead();
  
  // Log all of what has just been set.
  log.printf("  Gaussian width ");
  if (adaptive_ == FlexibleBin::diffusion) {
    log.printf(" (Note: The units of sigma are in timesteps) ");
  }
  if (adaptive_ == FlexibleBin::geometry) {
    log.printf(" (Note: The units of sigma are in dist units) ");
  }
  for (unsigned i = 0; i < sigma0_.size(); ++i) {
    log.printf(" %f", sigma0_[i]);
  }
  log.printf("  Gaussian height %f\n", height0_);
  log.printf("  Gaussian deposition pace %d\n", stride_);
  log.printf("  Gaussian file %s\n", hillsfname.c_str());
  if (welltempered_) {
    log.printf("  Well-Tempered Bias Factor %f\n", biasf_);
    log.printf("  Hills relaxation time (tau) %f\n", tau);
    log.printf("  KbT %f\n", kbt_);
  }
  // Transition tempered metadynamics options
  if (transitiontempered_) {
    log.printf("  Transition-Tempered Bias Factor %f\n", tt_biasf_);
    log.printf("  Transition-Tempered bias threshold %f\n", tt_biasthreshold_);
    log.printf("  Transition-Tempered decay shape parameter alpha %f\n", tt_alpha_);
    log.printf("  Number of transition wells %d\n", transitionwells_.size());
    for (unsigned i = 0; i < transitionwells_.size(); i++) {
      log.printf("  Transition well %d at coordinate ", i);
      for (unsigned j = 0; j < getNumberOfArguments(); j++) {
        log.printf("%f ", transitionwells_[i][j]);
      }
      log.printf("\n", i);
    }
    log.printf("  KbT %f\n", kbt_);
    // Check that a grid is in use.
    if (!grid_) {
      error(" transition tempering requires a grid for the bias");
    }
    // For each dimension, check that the transition well coordinates are in the grid.
    for (unsigned i = 0; i < getNumberOfArguments(); i++) {
      double max, min;
      Tools::convert(gmin[i], min);
      Tools::convert(gmax[i], max);
      for (unsigned j = 0; j < transitionwells_.size(); j++) {
        if (transitionwells_[j][i] < min || transitionwells_[j][i] > max) {
          error(" transition well is not in grid");
        }
      }
    }
  }
  // Benthic metadynamics options
  if (benthic_toleration_) {
<<<<<<< HEAD
=======
    benthic_tol_energy_ = height0_ * (.05 + (double) benthic_n_tolerated);
    log.printf("  Benthic number of hills to tolerate %d, energy threshold %f\n", benthic_n_tolerated, benthic_tol_energy_);
  }
  if (benthic_filter_time_ > 0.0) {
    log.printf("  Benthic timescale %f to add hills under toleration threshold\n", benthic_filter_time_);
  }
  if (benthic_erosion_) {
>>>>>>> 9a3d230c
    // Benthic erosion relies on using a grid and an acceleration factor.
    if (!grid_) {
      error(" benthic requires a grid for the bias");
    }
    if (!acceleration) {
      error(" benthic requires calculation of the acceleration factor");
    }
    log.printf("  Benthic number of hills to tolerate %d\n", benthic_tol_number_);
    if (benthic_erosion_) {
      // Log the timescale.
      log.printf("  Benthic erosion on timescale %f \n", benthic_erosive_time_);
    }
    // Set the histogramming parameters for the thresholding if not already
    // specified.
    if (benthic_histo_stride_ == 0) {
      benthic_histo_stride_ = max(1, stride_);
    }
    if (benthic_histo_bandwidth_.size() == 0) {
      benthic_histo_bandwidth_ = vector<double>(getNumberOfArguments());
      for (unsigned i = 0; i < getNumberOfArguments(); i++) {
        benthic_histo_bandwidth_[i] = sigma0_[i];
      }
    }
    log.printf("  Histogram update stride is %d and bandwiths are", domains_histo_stride_);
    for (unsigned i = 0; i < domains_histo_bandwidth_.size(); i++) {
      log.printf(" %f", domains_histo_bandwidth_[i]);
    }
    log.printf("\n");
  }

  if (doInt_) {
    log.printf("  Upper and Lower limits boundaries for the bias are activated at %f - %f\n", lowI_, uppI_);
  }
  if (grid_) {
    log.printf("  Grid min");
    for (unsigned i = 0; i < gmin.size(); ++i) {
      log.printf(" %s", gmin[i].c_str());
    }
    log.printf("\n");
    log.printf("  Grid max");
    for (unsigned i = 0; i < gmax.size(); ++i) {
      log.printf(" %s", gmax[i].c_str());
    }
    log.printf("\n");
    log.printf("  Grid bin");
    for (unsigned i = 0; i < gbin.size(); ++i) {
      log.printf(" %d", gbin[i]);
    }
    log.printf("\n");
    if (spline) {
      log.printf("  Grid uses spline interpolation\n");
    }
    if (sparsegrid) {
      log.printf("  Grid uses sparse grid\n");
    }
    if (wgridstride_ > 0) {
      log.printf("  Grid is written on file %s with stride %d\n", gridfilename_.c_str(), wgridstride_);
      if (whistofilename_.size() > 0) {
        log.printf("  Adaptive domains histogram is written on file %s with stride %d\n", whistofilename_.c_str(), wgridstride_);
      }
    }
  }
  if (gridreadfilename_.length() > 0) {
    log.printf("  Reading an additional bias from grid in file %s \n", gridreadfilename_.c_str());
  }

  if (use_domains_) {
    log.printf("  Using metabasin metadynamics \n");      
    if (!grid_ || sparsegrid) {
      error(" using domains requires a dense grid for the bias");
    }
    if (!nospline) {
      error(" using domains is currently numerically unstable when using splines for the bias");
    }
    if (adaptive_ != FlexibleBin::none) {
      error(" using domains only works for fixed, non-adaptive Gaussians");
    }
    if (!(use_whole_grid_domain_ || use_adaptive_domains_ || domainsreadfilename_.size())) {
      error(" must specify exactly one of WHOLE_GRID_DOMAIN, USE_ADAPTIVE_DOMAINS, or REGION_RFILE with USE_DOMAINS");
    }
    if ((use_whole_grid_domain_ && use_adaptive_domains_) || (use_whole_grid_domain_ && domainsreadfilename_.size()) || (domainsreadfilename_.size() && use_adaptive_domains_) ) {
      error(" must specify only one of WHOLE_GRID_DOMAIN, USE_ADAPTIVE_DOMAINS, or REGION_RFILE with USE_DOMAINS");
    }
    if (use_whole_grid_domain_) {
      log.printf("  Using the entire grid as the metabasin metadynamics domain \n");      
    }
    if (domainsreadfilename_.size() > 0) {
      log.printf("  Reading grid in file %s for initial metabasin metadynamics domains \n", domainsreadfilename_.c_str());
    }
    if (use_adaptive_domains_) {
      if (adaptive_domains_reftype_ == kTransitionRef) {
        if (!transitiontempered_) {
          error(" using transition-referenced adaptive domains requires transition tempering");
        } else {
          log.printf("  Using adaptive domain with a free energy limit of the transition barrier free energy");
        }
      } else if (adaptive_domains_reftype_ == kMinRef) {
        log.printf("  Using adaptive domains with a free energy limit of the minimum free energy");
      }
      log.printf(" plus %f \n", adaptive_domains_eoffset_);
      if (domains_histo_readfilename_.size() > 0) {
        if (gridreadfilename_.size() == 0) {
          error( " adaptive domains cannot be restart with only an input histogram, also provide an input bias");
        }
        log.printf("  Reading histogram in file %s for restarting metabasin metadynamics with adaptive domains \n", domains_histo_readfilename_.c_str());
      }
      log.printf("  Domains will be updated every %d steps\n", adaptive_domains_stride_);
      log.printf("  Scaling grids will be generated using 1 / %f of the grid points\n", adaptive_domains_downsampling_);
      // Set the histogramming parameters for the future free energy estimates
      // if they are not already specified.
      if (domains_histo_stride_ == 0) {
        domains_histo_stride_ = max(1, stride_ / 5);
      }
      if (domains_histo_bandwidth_.size() == 0) {
        domains_histo_bandwidth_ = vector<double>(getNumberOfArguments());
        for (unsigned i = 0; i < getNumberOfArguments(); i++) {
          domains_histo_bandwidth_[i] = sigma0_[i] / 2.5;
        }
      }
      log.printf("  Histogram update stride is %d and bandwiths are", domains_histo_stride_);
      for (unsigned i = 0; i < domains_histo_bandwidth_.size(); i++) {
        log.printf(" %f", domains_histo_bandwidth_[i]);
      }
      log.printf("\n");
    }
  }

  if (mw_n_ > 1) {
    if (walkers_mpi) {
      error("MPI version of multiple walkers is not compatible with filesystem version of multiple walkers");
    }
    log.printf("  %d multiple walkers active\n", mw_n_);
    log.printf("  walker id %d\n", mw_id_);
    log.printf("  reading stride %d\n", mw_rstride_);
    log.printf("  directory with hills files %s\n", mw_dir_.c_str());
  } else {
    if (walkers_mpi) {
      log.printf("  Multiple walkers active using MPI communnication\n");
    }
  }
  addComponent("bias");
  componentIsNotPeriodic("bias");
  if (acceleration) {
    if (kbt_ == 0.0) {
      error("The calculation of the acceleration works only if simulation temperature has been defined");
    }
    log.printf("  calculation on the fly of the acceleration factor\n");
    addComponent("acc");
    componentIsNotPeriodic("acc");
  }
  if (calc_average_bias_coft_) {
    if (kbt_ == 0.0) {
      error("The calculation of the average bias on the fly works only if simulation temperature has been defined");
    }
    if (!grid_) {
      error("Calculating the average bias on the fly works only with a grid");
    }
    log.printf("  calculation on the fly of the average bias c(t)\n");
    addComponent("coft");
    componentIsNotPeriodic("coft");
  }
  
  // Perform initializations based on the options just set and logged.
  // For performance, allocate memory for the hill distance parameter.
  dp_ = new double[getNumberOfArguments()];
  
  // Initialize and check grid.
  if (grid_) {
    // check for adaptive and sigma_min
    if (sigma0min_.size() == 0 && adaptive_ != FlexibleBin::none) {
      error("When using Adaptive Gaussians on a grid SIGMA_MIN must be specified");
    }
    // check for mesh and sigma size
    for (unsigned i = 0; i < getNumberOfArguments(); i++) {
      double a, b;
      Tools::convert(gmin[i], a);
      Tools::convert(gmax[i], b);
      double mesh = (b - a) / ((double)gbin[i]);
      if (mesh > 0.5 * sigma0_[i]) {
        log << "  WARNING: Using a METAD with a Grid Spacing larger than half of the Gaussians width can produce artifacts\n";
      }
    }
    std::string funcl = getLabel() + ".bias";
    if (!sparsegrid) {
      BiasGrid_ = new Grid(funcl, getArguments(), gmin, gmax, gbin, spline, true);
    } else {
      BiasGrid_ = new SparseGrid(funcl, getArguments(), gmin, gmax, gbin, spline, true);
    }
    std::vector<std::string> actualmin = BiasGrid_->getMin();
    std::vector<std::string> actualmax = BiasGrid_->getMax();
    for (unsigned i = 0; i < getNumberOfArguments(); i++) {
      if (gmin[i] != actualmin[i]) {
        log << "  WARNING: GRID_MIN[" << i << "] has been adjusted to " << actualmin[i] << " to fit periodicity\n";
      }
      if (gmax[i] != actualmax[i]) {
        log << "  WARNING: GRID_MAX[" << i << "] has been adjusted to " << actualmax[i] << " to fit periodicity\n";
      }
    }
  }
  if (wgridstride_ > 0) {
    gridfile_.link(*this);
    gridfile_.open(gridfilename_);
  }

  // Initialize and read an external grid if requested.
  // If the bias uses a grid itself, add the external grid bias to the
  // internal bias; this is necessary for methods that calculate 
  // bias-related quantities on-the-fly in calculation, such as TTMetaD
  // and metabasin metadynamics.
  if (gridreadfilename_.length() > 0) {
    hasextgrid_ = true;
    // Read the grid in input, find the keys.
    IFile gridfile;
    gridfile.open(gridreadfilename_);
    std::string funcl = getLabel() + ".bias";
    ExtGrid_ = Grid::create(funcl, getArguments(), gridfile, false, false, true);
    gridfile.close();
    // Check for consistency between the external grid and the MetaD input specs.
    if (ExtGrid_->getDimension() != getNumberOfArguments()) {
      error("mismatch between dimensionality of input grid and number of arguments");
    }
    for (unsigned i = 0; i < getNumberOfArguments(); ++i) {
      if (getPntrToArgument(i)->isPeriodic() != ExtGrid_->getIsPeriodic()[i]) {
        error("periodicity mismatch between arguments and input bias");
      }
    }
    // Add this to the internal grid if one exists and erase it if so.
    if (grid_) {
      double temp_val = 0.0;
      vector<double> temp_der(getNumberOfArguments());
      vector<double> temp_point(getNumberOfArguments());
      for (unsigned i = 0; i < BiasGrid_->getMaxSize(); i++) {
        BiasGrid_->getPoint(i, temp_point);
        temp_val = ExtGrid_->getValueAndDerivatives(temp_point, temp_der);
        if(temp_val != 0.0) {
          BiasGrid_->addValueAndDerivatives(i, temp_val, temp_der);
        }
      }
      delete ExtGrid_;
      ExtGrid_ = NULL;
      hasextgrid_ = false;
    }
  }

<<<<<<< HEAD
  // Initialize an auxiliary histogram for the benthic metadynamics control.
  if (benthic_toleration_) {
    // Use the same parameters as for the main grid, but don't use splines or derivatives.
    std::string funcl = getLabel() + ".number";
    BenthicHistogram_ = new Grid(funcl, getArguments(), gmin, gmax, gbin, false, false);
    // Set the parameters to match the hill addition rate & size
    // if not already set.
    benthic_histo_stride_ = stride_;

  }

=======
  log.printf("  Entering USE_DOMAINS initialization.\n"); log.flush();
>>>>>>> 9a3d230c
  if (use_domains_) {
    // Initialize domains based on an initial region if requested.
    if (use_whole_grid_domain_ || domainsreadfilename_.length() > 0) {
      // Initialize and set up a whole grid region if requested.
      if (use_whole_grid_domain_) {
        // Create a copy of the grid.
        Grid *whole_grid_region;
        std::string funcl = getLabel() + ".indicator";
        vector<unsigned> input_nbins = BiasGrid_->getNbin();
        for (unsigned j = 0; j < getNumberOfArguments(); ++j) {
          if (!getPntrToArgument(j)->isPeriodic()) {
            input_nbins[j] -= 1;
          }
        }
        whole_grid_region = new Grid(funcl, getArguments(), BiasGrid_->getMin(), BiasGrid_->getMax(), input_nbins, false, false);
        // Set all values to 1.0.
        for (unsigned i = 0; i < whole_grid_region->getMaxSize(); i++) {
          whole_grid_region->setValue(i, 1.0);
        }
        // Use the region grid to set up domains in the bias grid.
        defineDomains(whole_grid_region);
        // Get rid of the temporary.
        delete whole_grid_region;
      }
      // Initialize and read domains from a region grid if requested.
      if (domainsreadfilename_.length() > 0) {
        // Read the grid in input, find the keys.
        IFile gridfile;
        gridfile.open(domainsreadfilename_);
        std::string funcl = getLabel() + ".indicator";
        Grid* input_region = Grid::create(funcl, getArguments(), gridfile, false, false, false);
        gridfile.close();
        // Check for consistency between the region grid and the MetaD input specs.
        if (input_region->getDimension() != getNumberOfArguments()) {
          error("mismatch between dimensionality of region input grid and number of arguments");
        }
        for (unsigned i = 0; i < getNumberOfArguments(); ++i) {
          if (getPntrToArgument(i)->isPeriodic() != input_region->getIsPeriodic()[i]) {
            error("periodicity mismatch between arguments and region input function");
          }
        }
        // Use the region grid to set up domains in the bias grid.
        defineDomains(input_region);
        // Get rid of the temporary.
        delete input_region;
        if (n_domains_ == 0) {
          error("no domains found in region file " + domainsreadfilename_);
        }
      }
      // Use the domains to set up scaling grids.
      createScalingGrids();
      scale_new_hills_ = true;
      if (print_domains_scaling_) {
        if (DomainsScalingFilePs_.size() < HillScalingGrids_.size()) {
          for (unsigned i = DomainsScalingFilePs_.size(); i < HillScalingGrids_.size(); i++) {
            std::ostringstream filename_stream;
            filename_stream << "domain_" << i << "_scaling.dat";
            std::string scaling_filename = filename_stream.str();
            OFile* scaling_filep = new OFile();
            scaling_filep->link(*this);
            scaling_filep->open(scaling_filename);
            DomainsScalingFilePs_.push_back(scaling_filep);
          }
        }
        for (unsigned i = 0; i < DomainsScalingFilePs_.size(); i++) DomainsScalingFilePs_[i]->rewind();
        for (unsigned i = 0; i < HillScalingGrids_.size(); i++) HillScalingGrids_[i]->writeToFile(*(DomainsScalingFilePs_[i]));
        for (unsigned i = 0; i < DomainsScalingFilePs_.size(); i++) DomainsScalingFilePs_[i]->flush();
      }
    }
  
    // Initialize an auxiliary histogram for adaptive domain metabasin metadynamics.
    // Use the same parameters as for the main grid, but don't use splines or derivatives.
    if (use_adaptive_domains_) {
<<<<<<< HEAD
      std::string funcl = getLabel() + ".number";
      DomainsHistogram_ = new Grid(funcl, getArguments(), gmin, gmax, gbin, false, false);
      for (unsigned i = 0; i < DomainsHistogram_->getMaxSize(); i++) {
        DomainsHistogram_->setValue(i, .3);
=======
      // Either initialize by reading in a past histogram or from scratch.
      if (domains_histo_readfilename_.size() > 0) {
        IFile histofile;
        histofile.open(domains_histo_readfilename_);
        std::string funcl = getLabel() + ".number";
        Histogram_ = Grid::create(funcl, getArguments(), histofile, false, false, false);
        histofile.close();
        // Check for consistency between the external grid and the MetaD input specs.
        if (Histogram_->getDimension() != getNumberOfArguments()) {
          error("mismatch between dimensionality of input histogram and number of arguments");
        }
        for (unsigned i = 0; i < getNumberOfArguments(); ++i) {
          if (getPntrToArgument(i)->isPeriodic() != Histogram_->getIsPeriodic()[i]) {
            error("periodicity mismatch between arguments and input histogram");
          }
        }
        adaptDomains();
      } else {
        std::string funcl = getLabel() + ".number";
        Histogram_ = new Grid(funcl, getArguments(), gmin, gmax, gbin, false, false);
        for (unsigned i = 0; i < Histogram_->getMaxSize(); i++) {
          Histogram_->setValue(i, .3);
        }
      }
      if (wgridstride_ > 0 && whistofilename_.size() > 0) {
        whistofile_.link(*this);
        whistofile_.open(whistofilename_);
>>>>>>> 9a3d230c
      }
    }
  }
  log.printf("  Exiting USE_DOMAINS initialization.\n"); log.flush();

  // Create vector of ifile* for hills reading.
  // Open all files at the beginning and read Gaussians if restarting.
  // For multiple walkers, keep all other walkers' files open but close
  // this walker's own file.
  for (int i = 0; i < mw_n_; ++i) {
    string fname;
    // Find the filename for the ith walker from the base filename.
    if (mw_n_ > 1) {
      stringstream out;
      out << i;
      fname = mw_dir_ + "/" + hillsfname + "." + out.str();
    } else {
      fname = hillsfname;
    }
    // Add to the list of filenames and the list of open files.
    IFile *ifile = new IFile();
    ifile->link(*this);
    ifiles.push_back(ifile);
    ifilesnames.push_back(fname);
    if (ifile->FileExist(fname)) {
      ifile->open(fname);
      // Read the Gaussians in the file if and only if this is a restart.
      if (plumed.getRestart()) {
        log.printf("  Restarting from %s:", ifilesnames[i].c_str());
        readGaussians(ifiles[i]);
      }
      ifiles[i]->reset(false);
      // Close only this walker's own hills file for later writing.
      if (i == mw_id_) {
        ifiles[i]->close();
      }
    }
  }
  // Reopen this walker's hills file for writing.
  hillsOfile_.link(*this);
  hillsOfile_.open(ifilesnames[mw_id_]);
  if (fmt.length() > 0) {
    hillsOfile_.fmtField(fmt);
  }
  hillsOfile_.addConstantField("multivariate");
  if (doInt_) {
    hillsOfile_.addConstantField("lower_int").printField("lower_int", lowI_);
    hillsOfile_.addConstantField("upper_int").printField("upper_int", uppI_);
  }
  hillsOfile_.setHeavyFlush();

  // Output periodicities of variables
  for (unsigned i = 0; i < getNumberOfArguments(); ++i) {
    hillsOfile_.setupPrintValue(getPntrToArgument(i));
  }

  // Print citatation suggestions for the specific methods used to the log.
  log << "  Bibliography " << plumed.cite("Laio and Parrinello, PNAS 99, 12562 (2002)");
  if (welltempered_) log << plumed.cite(
                         "Barducci, Bussi, and Parrinello, Phys. Rev. Lett. 100, 020603 (2008)");
  if (transitiontempered_) log << plumed.cite(
                         "Dama, Rotskoff, Parrinello, and Voth, J. Chem. Theory Comput. 10, 3626 (2014)");
  if (mw_n_ > 1 || walkers_mpi) log << plumed.cite(
                                        "Raiteri, Laio, Gervasio, Micheletti, and Parrinello, J. Phys. Chem. B 110, 3533 (2006)");
  if (adaptive_ != FlexibleBin::none) log << plumed.cite(
        "Branduardi, Bussi, and Parrinello, J. Chem. Theory Comput. 8, 2247 (2012)");
  if (doInt_) log << plumed.cite(
                      "Baftizadeh, Cossio, Pietrucci, and Laio, Curr. Phys. Chem. 2, 79 (2012)");
  if (acceleration) log << plumed.cite(
                            "Pratyush and Parrinello, Phys. Rev. Lett. 111, 230602 (2013)");
  if (calc_average_bias_coft_) log << plumed.cite(
                                       "Pratyush and Parrinello, J. Phys. Chem. B 119, 736–742 (2015)");
  log << "\n";
  log.flush();
}

void MetaD::readGaussians(IFile *ifile) {
  unsigned ncv = getNumberOfArguments();
  vector<double> center(ncv);
  vector<double> sigma(ncv);
  double height;
  int nhills = 0;
  bool multivariate = false;
  std::vector<Value> tmpvalues;
  for (unsigned j = 0; j < getNumberOfArguments(); ++j) {
    tmpvalues.push_back(Value(this, getPntrToArgument(j)->getName(), false));
  }
  while (scanOneHill(ifile, tmpvalues, center, sigma, height, multivariate)) {
    nhills++;
    if (welltempered_) {
      height *= (biasf_ - 1.0) / biasf_;
    }
    addGaussian(Gaussian(center, sigma, height, multivariate));
  }
  log.printf("      %d Gaussians read\n", nhills);
}

bool MetaD::readChunkOfGaussians(IFile *ifile, unsigned n) {
  unsigned ncv = getNumberOfArguments();
  vector<double> center(ncv);
  vector<double> sigma(ncv);
  double height;
  unsigned nhills = 0;
  bool multivariate = false;
  std::vector<Value> tmpvalues;
  for (unsigned j = 0; j < getNumberOfArguments(); ++j) {
    tmpvalues.push_back(Value(this, getPntrToArgument(j)->getName(), false));
  }
  while (scanOneHill(ifile, tmpvalues, center, sigma, height, multivariate)) {
    if (welltempered_) {
      height *= (biasf_ - 1.0) / biasf_;
    }
    addGaussian(Gaussian(center, sigma, height, multivariate));
    if (nhills == n) {
      log.printf("      %u Gaussians read\n", nhills);
      return true;
    }
    nhills++;
  }
  log.printf("      %u Gaussians read\n", nhills);
  return false;
}

// Write the specification of one Gaussian hill to the hills output file.

void MetaD::writeGaussian(const Gaussian &hill, OFile &file) {
  unsigned ncv = getNumberOfArguments();
  file.printField("time", getTimeStep()*getStep());
  for (unsigned i = 0; i < ncv; ++i) {
    file.printField(getPntrToArgument(i), hill.center[i]);
  }
  if (hill.multivariate) {
    file.printField("multivariate", "true");
    Matrix<double> mymatrix(ncv, ncv);
    unsigned k = 0;
    for (unsigned i = 0; i < ncv; i++) {
      for (unsigned j = i; j < ncv; j++) {
        mymatrix(i, j) = mymatrix(j, i) = hill.sigma[k]; // recompose the full inverse matrix
        k++;
      }
    }
    // Invert it.
    Matrix<double> invmatrix(ncv, ncv);
    Invert(mymatrix, invmatrix);
    // Enforce symmetry.
    for (unsigned i = 0; i < ncv; i++) {
      for (unsigned j = i; j < ncv; j++) {
        invmatrix(i, j) = invmatrix(j, i);
      }
    }
    // Do a Cholesky decomposition so as to have a "sigma like" number.
    // Sigma like means width-like, a square root of the multivariate Gaussian matrix.
    Matrix<double> lower(ncv, ncv);
    cholesky(invmatrix, lower); // Now this, in band form, is similar to the sigmas.
    // loop in band form
    for (unsigned i = 0; i < ncv; i++) {
      for (unsigned j = 0; j < ncv - i; j++) {
        file.printField("sigma_" + getPntrToArgument(j + i)->getName() + "_" + getPntrToArgument(j)->getName(), lower(j + i, j));
      }
    }
  } else {
    hillsOfile_.printField("multivariate", "false");
    for (unsigned i = 0; i < ncv; ++i) {
      file.printField("sigma_" + getPntrToArgument(i)->getName(), hill.sigma[i]);
    }
  }
  double height = hill.height;
  if (welltempered_) {
    height *= biasf_ / (biasf_ - 1.0);
  }
  file.printField("height", height).printField("biasf", biasf_);
  if (mw_n_ > 1) {
    file.printField("clock", int(time(0)));
  }
  file.printField();
}

double tame_scaling(double scale) {
  if (scale > 1.0) {
    return scale;
  } else {
    return scale + .5 * (1 - scale) * (1 - scale);
  }
}

void MetaD::addGaussian(const Gaussian &hill) {
  // If the height is zero, add no hill.
  if (hill.height == 0.0) {
    return;
  }
  // Add the hill to the list of Gaussians if there is no grid.
  if (!grid_) {
    hills_.push_back(hill);
  // Otherwise, update the bias grid.
  } else {
    unsigned ncv = getNumberOfArguments();
    vector<double> der(ncv);
    unsigned hilldomain = 0;
    if (scale_new_hills_) {
      hilldomain = domain_ids_[BiasGrid_->getIndex(hill.center)];
    }
    vector<double> xx(ncv);
    // Determine which grid points might be updated.
    vector<unsigned> neighbors = BiasGrid_->getNeighbors(hill.center, getGaussianSupport(hill));
    // Evaluate the hill over the grid points serially if single-core.
    if (comm.Get_size() == 1) {
      // On each grid point that may change,
      for (unsigned i = 0; i < neighbors.size(); ++i) {
        // Get the CV coordinate of the grid point.
        unsigned ineigh = neighbors[i];
        for (unsigned j = 0; j < ncv; ++j) {
          der[j] = 0.0;
        }
        BiasGrid_->getPoint(ineigh, xx);
        // Evaluate the Gaussian.
        double bias = evaluateGaussian(xx, hill, &der[0]);
        if (scale_new_hills_ && hilldomain != 0) {
          bias /= tame_scaling(HillScalingGrids_[hilldomain - 1]->getValue(ineigh));
        }
        // Transfer the result to the grid.
        BiasGrid_->addValueAndDerivatives(ineigh, bias, der);
      }
    // Otherwise, evaluate the hill over the grid points in parallel.
    } else {
      unsigned stride = comm.Get_size();
      unsigned rank = comm.Get_rank();
      vector<double> allder(ncv * neighbors.size(), 0.0);
      vector<double> allbias(neighbors.size(), 0.0);
      // For a specific partition set of the grid points,
      for (unsigned i = rank; i < neighbors.size(); i += stride) {
        // Get the CV coordinate of the grid point.
        unsigned ineigh = neighbors[i];
        BiasGrid_->getPoint(ineigh, xx);
        // Evaluate the Gaussian at that CV coordinate.
        allbias[i] = evaluateGaussian(xx, hill, &allder[ncv * i]);
        if (scale_new_hills_ && hilldomain != 0) {
          allbias[i] /= tame_scaling(HillScalingGrids_[hilldomain - 1]->getValue(ineigh));
        }
      }
      // Combine all the Gaussian evaluations together.
      comm.Sum(allbias);
      comm.Sum(allder);
      // Transfer all the evaluations to the grid.
      for (unsigned i = 0; i < neighbors.size(); ++i) {
        unsigned ineigh = neighbors[i];
        for (unsigned j = 0; j < ncv; ++j) {
          der[j] = allder[ncv * i + j];
        }
        BiasGrid_->addValueAndDerivatives(ineigh, allbias[i], der);
      }
    }
    // After adding a hill, correct the derivatives and the 
    // bias level.
    if (scale_new_hills_ && hilldomain != 0) {
      // Set the overall bias level as needed.
      double boundary_ave = 0.0;
      // The bias level is set so that the current domain's 
      // average boundary bias matches the exterior bias.
      // First calculate the average boundary bias.
      for (unsigned i = 0; i < domain_boundary_pts_[hilldomain - 1].size(); i++) {
         boundary_ave += BiasGrid_->getValue(domain_boundary_pts_[hilldomain - 1][i]);
      }
      boundary_ave /= (double) domain_boundary_pts_[hilldomain - 1].size();
      // If the boundary bias differs from zero appreciably, then
      // correct the bias level by 1) adding to the level and 2)
      // subtracting off a bias with the same boundary level that 
      // could be added through flat sampling of the domain. 
      if (boundary_ave >= .2 * height0_) {
        // Add to the level.
        domain_bias_level_ += boundary_ave;
        // Subtract bias from the domain and its immediate surroundings.
        for (unsigned i = 0; i < BiasGrid_->getMaxSize(); i++) {
          if (HillScalingGrids_[hilldomain - 1]->getValue(i) > 0.0) {
            if (domain_ids_[i] == hilldomain) {
              BiasGrid_->addValue(i, -boundary_ave); 
            } else {
              double scaling = HillScalingGrids_[hilldomain - 1]->getValue(i);
              double bias_corr = -boundary_ave * scaling / tame_scaling(scaling);
              BiasGrid_->addValue(i, bias_corr);
            }
          }
        }
      }
      // Set all derivatives.
      for (unsigned i = 0; i < neighbors.size(); ++i) {
        BiasGrid_->setDerivFromValues(neighbors[i]);
      }
    }
  }
}

void MetaD::addGaussianToGrid(const Gaussian &hill, Grid * const grid) {
  unsigned ncv = getNumberOfArguments();
  vector<double> der(ncv);
  vector<double> xx(ncv);
  // Determine which grid points might be updated.
  vector<unsigned> neighbors = grid->getNeighbors(hill.center, getGaussianSupport(hill));
  // Evaluate the hill over the grid points serially if single-core.
  if (comm.Get_size() == 1) {
    // On each grid point that may change,
    for (unsigned i = 0; i < neighbors.size(); ++i) {
      // Get the CV coordinate of the grid point.
      unsigned ineigh = neighbors[i];
      for (unsigned j = 0; j < ncv; ++j) {
        der[j] = 0.0;
      }
      grid->getPoint(ineigh, xx);
      // Evaluate the Gaussian.
      double bias = evaluateGaussian(xx, hill, &der[0]);
      // Transfer the result to the grid.
      grid->addValueAndDerivatives(ineigh, bias, der);
    }
  // Otherwise, evaluate the hill over the grid points in parallel.
  } else {
    unsigned stride = comm.Get_size();
    unsigned rank = comm.Get_rank();
    vector<double> allder(ncv * neighbors.size(), 0.0);
    vector<double> allbias(neighbors.size(), 0.0);
    // For a specific partition set of the grid points,
    for (unsigned i = rank; i < neighbors.size(); i += stride) {
      // Get the CV coordinate of the grid point.
      unsigned ineigh = neighbors[i];
      grid->getPoint(ineigh, xx);
      // Evaluate the Gaussian at that CV coordinate.
      allbias[i] = evaluateGaussian(xx, hill, &allder[ncv * i]);
    }
    // Combine all the Gaussian evaluations together.
    comm.Sum(allbias);
    comm.Sum(allder);
    // Transfer all the evaluations to the grid.
    for (unsigned i = 0; i < neighbors.size(); ++i) {
      unsigned ineigh = neighbors[i];
      for (unsigned j = 0; j < ncv; ++j) {
        der[j] = allder[ncv * i + j];
      }
      grid->addValueAndDerivatives(ineigh, allbias[i], der);
    }
  }
}

vector<unsigned> MetaD::getGaussianSupport(const Gaussian &hill) {
  vector<unsigned> nneigh;
  if (doInt_) {
    double cutoff = sqrt(2.0 * DP2CUTOFF) * hill.sigma[0];
    if (hill.center[0] + cutoff > uppI_ || hill.center[0] - cutoff < lowI_) {
      // in this case, we updated the entire grid to avoid problems
      return BiasGrid_->getNbin();
    } else {
      nneigh.push_back(static_cast<unsigned>(ceil(cutoff / BiasGrid_->getDx()[0])));
      return nneigh;
    }
  }
  // If using a diagonal hill, a good bounding box for the cutoff surface is
  // the number of grid binwidths required to reach the cutoff radius along 
  // each axis.
  if (!hill.multivariate) {
    for (unsigned i = 0; i < getNumberOfArguments(); ++i) {
      double cutoff = sqrt(2.0 * DP2CUTOFF) * hill.sigma[i];
      nneigh.push_back(static_cast<unsigned>(ceil(cutoff / BiasGrid_->getDx()[i])));
    }
  // For general hills the hill axes may not line up with the coordinate axes, 
  // so a more involved calculation is necessary to find the bounding box for
  // the cutoff surface.
  } else {
    unsigned ncv = getNumberOfArguments();
    unsigned k = 0;
    //log<<"------- GET GAUSSIAN SUPPORT --------\n";
    // Unpack the hill's sigma vector into a symmetric matrix.
    Matrix<double> mymatrix(ncv, ncv);
    for (unsigned i = 0; i < ncv; i++) {
      for (unsigned j = i; j < ncv; j++) {
        mymatrix(i, j) = mymatrix(j, i) = hill.sigma[k];
        k++;
      }
    }
    // Reinvert so to have the ellipses
    Matrix<double> myinv(ncv, ncv);
    Invert(mymatrix, myinv);
    Matrix<double> myautovec(ncv, ncv);
    vector<double> myautoval(ncv); //should I take this or their square root?
    diagMat(myinv, myautoval, myautovec);
    double maxautoval;
    maxautoval = 0.;
    unsigned ind_maxautoval;
    ind_maxautoval = ncv;
    for (unsigned i = 0; i < ncv; i++) {
      if (myautoval[i] > maxautoval) {
        maxautoval = myautoval[i];
        ind_maxautoval = i;
      }
    }
    for (unsigned i = 0; i < ncv; i++) {
      double cutoff = sqrt(2.0 * DP2CUTOFF) * abs(sqrt(maxautoval) * myautovec(i, ind_maxautoval));
      //log<<"AUTOVAL "<<myautoval[0]<<" COMP "<<abs(myautoval[0]*myautovec(i,0)) <<" CUTOFF "<<cutoff<<"\n";
      nneigh.push_back(static_cast<unsigned>(ceil(cutoff / BiasGrid_->getDx()[i])));
    }
  }
  //log<<"------- END GET GAUSSIAN SUPPORT --------\n";
  return nneigh;
}

double MetaD::getBiasAndDerivatives(const vector<double> &cv, double* der) {
  double bias = 0.0;
  if (!grid_) {
    unsigned stride = comm.Get_size();
    unsigned rank = comm.Get_rank();
    for (unsigned i = rank; i < hills_.size(); i += stride) {
      bias += evaluateGaussian(cv, hills_[i], der);
      //finite difference test
      //finiteDifferenceGaussian(cv,hills_[i]);
    }
    comm.Sum(bias);
    if (der) {
      comm.Sum(der, getNumberOfArguments());
    }
  } else {
    if (der) {
      vector<double> vder(getNumberOfArguments());
      bias = BiasGrid_->getValueAndDerivatives(cv, vder);
      for (unsigned i = 0; i < getNumberOfArguments(); ++i) {
        der[i] = vder[i];
      }
    } else {
      bias = BiasGrid_->getValue(cv);
    }
  }
  if (hasextgrid_) {
    if (der) {
      vector<double> vder(getNumberOfArguments());
      bias += ExtGrid_->getValueAndDerivatives(cv, vder);
      for (unsigned i = 0; i < getNumberOfArguments(); ++i) {
        der[i] += vder[i];
      }
    } else {
      bias += ExtGrid_->getValue(cv);
    }
  }

  // Add in the overall bias level if domains are being used.
  if (use_domains_) {
    bias += domain_bias_level_;
  }

  return bias;
}

double MetaD::evaluateGaussian(const vector<double> &cv, const Gaussian &hill, double* der) {
  double dp2 = 0.0;
  double bias = 0.0;
  // I use a pointer here because cv is const (and should be const)
  // but when using doInt it is easier to locally replace cv[0] with
  // the upper/lower limit in case it is out of range
  const double *pcv = NULL; // pointer to cv
  double tmpcv[1]; // tmp array with cv (to be used with doInt_)
  if (cv.size() > 0) {
    pcv = &cv[0];
  }
  if (doInt_) {
    plumed_dbg_assert(cv.size() == 1);
    pcv = &(tmpcv[0]);
    tmpcv[0] = cv[0];
    if (cv[0] < lowI_) {
      tmpcv[0] = lowI_;
    }
    if (cv[0] > uppI_) {
      tmpcv[0] = uppI_;
    }
  }
  if (hill.multivariate) {
    unsigned k = 0;
    unsigned ncv = cv.size();
    // recompose the full sigma from the upper diag cholesky
    Matrix<double> mymatrix(ncv, ncv);
    for (unsigned i = 0; i < ncv; i++) {
      for (unsigned j = i; j < ncv; j++) {
        mymatrix(i, j) = mymatrix(j, i) = hill.sigma[k]; // recompose the full inverse matrix
        k++;
      }
    }
    for (unsigned i = 0; i < cv.size(); ++i) {
      double dp_i = difference(i, hill.center[i], pcv[i]);
      dp_[i] = dp_i;
      for (unsigned j = i; j < cv.size(); ++j) {
        if (i == j) {
          dp2 += dp_i * dp_i * mymatrix(i, j) * 0.5;
        } else {
          double dp_j = difference(j, hill.center[j], pcv[j]);
          dp2 += dp_i * dp_j * mymatrix(i, j) ;
        }
      }
    }
    if (dp2 < DP2CUTOFF) {
      bias = hill.height * exp(-dp2);
      if (der) {
        for (unsigned i = 0; i < cv.size(); ++i) {
          double tmp = 0.0;
          k = i;
          for (unsigned j = 0; j < cv.size(); ++j) {
            tmp +=   dp_[j] * mymatrix(i, j) * bias;
          }
          der[i] -= tmp;
        }
      }
    }
  } else {
    for (unsigned i = 0; i < cv.size(); ++i) {
      double dp = difference(i, hill.center[i], pcv[i]) * hill.invsigma[i];
      dp2 += dp * dp;
      dp_[i] = dp;
    }
    dp2 *= 0.5;
    if (dp2 < DP2CUTOFF) {
      bias = hill.height * exp(-dp2);
      if (der) {
        for (unsigned i = 0; i < cv.size(); ++i) {
          der[i] += -bias * dp_[i] * hill.invsigma[i];
        }
      }
    }
  }
  if (doInt_) {
    if ((cv[0] < lowI_ || cv[0] > uppI_) && der) for (unsigned i = 0; i < cv.size(); ++i) {
      der[i] = 0;
    }
  }
  return bias;
}

double MetaD::getHeight(const vector<double> &cv) {
  double height = height0_;
  if (welltempered_) {
    double vbias = getBiasAndDerivatives(cv);
    height *= exp(-max(0.0, vbias - wt_biasthreshold_) / (kbt_ * (biasf_ - 1.0)));
  }
  if (transitiontempered_) {
    double vbarrier = getTransitionBarrierBias();
    if (tt_alpha_ == 0.0) {
      height *= exp(-max(0.0, vbarrier - tt_biasthreshold_) / (kbt_ * (tt_biasf_ - 1.0)));
    }
    else {
      height *= pow(1 + max(0.0, vbarrier - tt_biasthreshold_) / (kbt_ * (tt_biasf_ - 1.0)), - (1 - tt_alpha_) / tt_alpha_);
    }
  }
  if (benthic_toleration_) {
    if (BenthicHistogram_->getValue(BiasGrid_->getIndex(cv)) < benthic_tol_number_) {
      height = 0.0;
    }
  }
  if (use_domains_ && scale_new_hills_) {
    if (domain_ids_[BiasGrid_->getIndex(cv)] == 0) {
      height = 0.0;
    }
  }
  return height;
}

double MetaD::getTransitionBarrierBias() {
  
  // If there is only one well of interest, return the bias at that well point.
  if (transitionwells_.size() == 1) {
    double tb_bias = getBiasAndDerivatives(transitionwells_[0], NULL);
    return tb_bias;
  
  // Otherwise, check for the least barrier bias between all pairs of wells.
  // Note that because the paths can be considered edges between the wells' nodes
  // to make a graph and the path barriers satisfy certain cycle inequalities, it
  // is sufficient to look at paths corresponding to a minimal spanning tree of the
  // overall graph rather than examining every edge in the graph.
  // For simplicity, I chose the star graph with center well 0 as the spanning tree.
  // It is most efficient to start the path searches from the wells that are
  // expected to be sampled last, so transitionwell_[0] should correspond to the
  // starting well. With this choice the searches will terminate in one step until
  // transitionwell_[1] is sampled.
  } else {
    double least_transition_bias, curr_transition_bias;
    vector<double> sink = transitionwells_[0];
    vector<double> source = transitionwells_[1];
    least_transition_bias = BiasGrid_->findMaximalPathMinimum(source, sink);
    for (unsigned i = 2; i < transitionwells_.size(); i++) {
      if (least_transition_bias == 0.0) {
          break;
      }
      source = transitionwells_[i];
      curr_transition_bias = BiasGrid_->findMaximalPathMinimum(source, sink);
      least_transition_bias = fmin(curr_transition_bias, least_transition_bias);
    }
    if (use_domains_) {
      least_transition_bias += domain_bias_level_;
    }
    return least_transition_bias;
  }
}

void MetaD::spread_domain(unsigned i, unsigned domain, const Grid * const input_region) {
  deque<unsigned> point_stack = deque<unsigned>();
  point_stack.push_back(i);
  unsigned curr_point;
  while (!point_stack.empty()) {
    curr_point = point_stack.front();
    vector<unsigned> neighs = BiasGrid_->getNearestNeighbors(curr_point);
    for (unsigned j = 0; j < neighs.size(); j++) {
      bool should_be_biased = (input_region->getValue(BiasGrid_->getPoint(neighs[j])) == 1.0);
      bool domain_is_not_set = (domain_ids_[neighs[j]] == 0);
      if (should_be_biased && domain_is_not_set) {
        domain_ids_[neighs[j]] = domain;
        point_stack.push_back(neighs[j]);
      }
    }
    point_stack.pop_front();
  }
}

void MetaD::defineDomains(const Grid * const input_region) {
  
  // Create a new gridded integer function with the same exact
  // points as the bias grid. Clear it if it already exists.
  n_domains_ = 0;
  domain_ids_ = vector<unsigned>(BiasGrid_->getMaxSize(), 0);

  // Define the connected domains given the input region.
  // Search over all points to find ones that are supposed to be biased but
  // are not yet assigned to any domain.
  for (unsigned i = 0; i < BiasGrid_->getMaxSize(); i++) {
    bool should_be_biased = (input_region->getValue(BiasGrid_->getPoint(i)) == 1.0);
    bool domain_is_not_set = (domain_ids_[i] == 0);
    // If a point satisfies both conditions in this outer loop, it is the first point
    // discovered in a new connected domain. 
    if (should_be_biased && domain_is_not_set) {
      n_domains_++;
      // Set its domain value.
      domain_ids_[i] = n_domains_;
      // Find all other points to be biased that are connected to this one by other
      // points that should also be biased and set their domain values. Recursive.
      spread_domain(i, n_domains_, input_region);
    }
  }
  // Find and store the boundary points for each domain.
  domain_boundary_pts_ = vector< vector<unsigned> >(n_domains_);
  for (unsigned i = 0; i < BiasGrid_->getMaxSize(); i++) {
    unsigned idomain = domain_ids_[i];
    if (idomain != 0) {
      vector<unsigned> neighs = BiasGrid_->getNearestNeighbors(i);
      bool is_boundary_pt = false;
      for (unsigned j = 0; j < neighs.size(); j++) {
        if (idomain != domain_ids_[neighs[j]]) {
          is_boundary_pt = true;
          break;
        }
      }
      domain_boundary_pts_[idomain - 1].push_back(i);
    }
  }
}

void MetaD::filterDomains() {
  // Only do anything if there are actually domains to consider.
  if (n_domains_ == 0) {
    return;
  }
  // Set up. Allocate tags recording if each domain should be
  // filtered out or not and calculate the number of points
  // required to be in a domain for it to be retained after
  // filtering.
  vector<bool> eliminate_domain(n_domains_, false);
  int min_points = 1;
  
  // Start with the volume of a unit sphere.
  double vol = 1.0;
  double half_args = ((double) getNumberOfArguments()) / 2.0;
  vol *= pow(M_PI, half_args) / tgamma(1.0 + half_args);
  // Rescale by hill size (in units of grid points) along each dimension.
  for (unsigned i = 0; i < getNumberOfArguments(); i++) {
    vol *= sigma0_[i] / BiasGrid_->getDx()[i];
  }
  // Set the minimum number of points based on the volume.
  // If it is 1 or 0, there is no filtering to be done at all.
  if (floor(vol) > 1) {
    min_points = floor(vol);
  } else {
    return;
  }

  // For every domain currently defined, check if it is large
  // enough to survive the filter.
  for (unsigned i = 0; i < n_domains_; i++) {
    // Find the number of points in this domain
    int npoints = 0;
    for (unsigned j = 0; j < BiasGrid_->getMaxSize(); j++) {
      if (domain_ids_[j] == (i + 1)) {
        npoints++;
      }
    }
    // Record if it is above or below threshold.
    if (npoints < min_points) {
      eliminate_domain[i] = true;
    }
  }

  // Eliminate the domains that fell below the cutoff size.
  // Loop over all domains, assuming none will make the cut.
  int new_n_domains = 0;
  vector<vector<unsigned> > new_domain_boundary_pts;
  // Reassign all domain IDs for each domain.
  for (unsigned i = 0; i < n_domains_; i++) {
    if (eliminate_domain[i]) {
      // Eliminate any domain that should not exist by setting
      // the IDs to zero.
      for (unsigned j = 0; j < BiasGrid_->getMaxSize(); j++) {
        if (domain_ids_[j] == (i + 1)) {
          domain_ids_[j] = 0;
        }
      }
    } else if (!eliminate_domain[i]) {
      // Record that another domain made the cut.
      new_n_domains++;
      // Reset the domain's points' IDs
      for (unsigned j = 0; j < BiasGrid_->getMaxSize(); j++) {
        if (domain_ids_[j] == (i + 1)) {
          domain_ids_[j] = new_n_domains;
        }
      }
      // The new boundary points are the same as before, just
      // in a different place in the lists.
      new_domain_boundary_pts.push_back(domain_boundary_pts_[i]);
    }
  }
  domain_boundary_pts_ = new_domain_boundary_pts;
  n_domains_ = new_n_domains;
}

void MetaD::createScalingGrids() {
  plumed_dbg_assert(scale_new_hills_ == false);
  // Erase existing scaling grids if any are present.
  for (unsigned i = 0; i < HillScalingGrids_.size(); i++) {
    if (HillScalingGrids_[i] != NULL) {
      delete HillScalingGrids_[i];
    }
  }
  HillScalingGrids_ = vector<Grid *>();
  // For every domain, create a new scaling grid and evaluate a scaling function
  // for hills added in that domain.
  for (unsigned i = 0; i < n_domains_; i++) {
    // Prepare to create a new scaling
    Grid * newScalingGrid;
    std::ostringstream label_stream;
    label_stream << getLabel() << ".scaling" << i;
    string funcl = label_stream.str();
    vector<unsigned> input_nbins = BiasGrid_->getNbin();
    for (unsigned j = 0; j < getNumberOfArguments(); ++j) {
      if (!getPntrToArgument(j)->isPeriodic()) {
        input_nbins[j] -= 1;
      }
    }
    // If grid size equals max grid size, create dense scaling grids.
    if (BiasGrid_->getMaxSize() == BiasGrid_->getSize()) {
      newScalingGrid = new Grid(funcl, getArguments(), BiasGrid_->getMin(), BiasGrid_->getMax(), input_nbins, false, true);
    // Otherwise create sparse scaling grids.
    } else {
      newScalingGrid = new SparseGrid(funcl, getArguments(), BiasGrid_->getMin(), BiasGrid_->getMax(), input_nbins, false, true);
    }
    // Create the base scaling function by adding a Gaussian to the grid for
    // each point in the domain.
    int pts_seen = 0;
    int hills_added = 0;
    for (unsigned j = 0; j < BiasGrid_->getMaxSize(); j++) {
      if (domain_ids_[j] == (i + 1)) {
        pts_seen++;
        if (pts_seen >= adaptive_domains_downsampling_ * hills_added) {
          hills_added++;
          Gaussian newhill = Gaussian(BiasGrid_->getPoint(j), sigma0_, height0_, false);
          addGaussianToGrid(newhill, newScalingGrid);
        }
      }
    }

    // Rescale the base scaling function using the min of the boundary values.
    // This sets the scaling function to have a minimum of one on the boundary.
    double boundary_min = newScalingGrid->getValue(domain_boundary_pts_[i][0]);
    for (unsigned j = 1; j < domain_boundary_pts_[i].size(); j++) {
      boundary_min = fmin(boundary_min, newScalingGrid->getValue(domain_boundary_pts_[i][j]));
    }
    for (unsigned j = 0; j < newScalingGrid->getMaxSize(); j++) {
      newScalingGrid->setValue(j, newScalingGrid->getValue(j) / boundary_min);
    }
    for (unsigned j = 0; j < newScalingGrid->getMaxSize(); j++) {
      newScalingGrid->setDerivFromValues(j);
    }
    // Save the completed scaling grid.
    HillScalingGrids_.push_back(newScalingGrid);
  }
}

bool MetaD::shouldAdaptDomainsNow() {
  bool adapt_domains_now = true;
  if (delay_adaptive_domains_) {
    // For the min-referenced adaptive domains, delay until the 
<<<<<<< HEAD
    // bias (scaled into free energy by the biasfactor) is above
    // the offset somewhere.
=======
    // (FES-scaled) bias is above the offset somewhere.
>>>>>>> 9a3d230c
    if (adaptive_domains_reftype_ == kMinRef) {
      double max_bias = 0.0;
      for (unsigned i = 0; i < BiasGrid_->getMaxSize(); i++) {
        max_bias = max(max_bias, BiasGrid_->getValue(i));
      }
      max_bias += domain_bias_level_;
      if (welltempered_) {
        max_bias *= biasf_ / (biasf_ - 1.0);
      }
      adapt_domains_now = (max_bias > adaptive_domains_eoffset_);
    // For the transition-referenced adaptive domains, delay until
    // the transition barrier bias is above the offset.
    } else if (adaptive_domains_reftype_ == kTransitionRef) {
      double transition_bias = getTransitionBarrierBias();
      adapt_domains_now = (transition_bias > adaptive_domains_eoffset_);
    }
  }
  return adapt_domains_now;
}

void MetaD::adaptDomains() {

  // Calculate a new free energy estimate.
  Grid *new_region;
  std::string funcl = getLabel() + ".indicator";
  vector<unsigned> input_nbins = BiasGrid_->getNbin();
  for (unsigned j = 0; j < getNumberOfArguments(); ++j) {
    if (!getPntrToArgument(j)->isPeriodic()) {
      input_nbins[j] -= 1;
    }
  }
  new_region = new Grid(funcl, getArguments(), BiasGrid_->getMin(), BiasGrid_->getMax(), input_nbins, false, false);
  // Copy the histogram.
  for (unsigned i = 0; i < new_region->getMaxSize(); i++) {
    new_region->setValue(i, DomainsHistogram_->getValue(i));
  }
  // Take a log scaled by kbT to convert the histogram into an energy.
  new_region->logAllValuesAndDerivatives(-kbt_);
  if (print_adaptive_domains_energies_) {
    HistEnergyFile_.rewind();
    new_region->writeToFile(HistEnergyFile_);
    HistEnergyFile_.flush();
  }

  // Subtract the current bias.
  for (unsigned i = 0; i < new_region->getMaxSize(); i++) {
    new_region->addValue(i, -BiasGrid_->getValue(i));
  }
  if (print_adaptive_domains_energies_) {
    HistBiasEnergyFile_.rewind();
    new_region->writeToFile(HistBiasEnergyFile_);
    HistBiasEnergyFile_.flush();
  }

  // Find the threshold to use. 
  // First find the adaptive reference value.
  double reference_energy = 0.0;
  if (adaptive_domains_reftype_ == kMinRef) {
    reference_energy = new_region->getValue(0);
    for (unsigned i = 1; i < new_region->getMaxSize(); i++) {
      reference_energy = min(reference_energy, new_region->getValue(i));
    }
  } else if (adaptive_domains_reftype_ == kTransitionRef) {
    // Trick the transition barrier routine for the bias into providing the
    // transition barrier on the new free energy surface.
    // Store bias data.
    Grid *temp_grid = BiasGrid_;
    double temp_level = domain_bias_level_;
    // Replace the bias data with the new free energy estimate data.
    BiasGrid_ = new_region;
    domain_bias_level_ = 0.0;
    // Flip the energy estimate.
    for (unsigned i = 0; i < new_region->getMaxSize(); i++) {
      new_region->setValue(i, -new_region->getValue(i));
    }
    // Perform the search and take the negative of the output value.
    reference_energy = -getTransitionBarrierBias();
    // Flip the energy estimate back.
    for (unsigned i = 0; i < new_region->getMaxSize(); i++) {
      new_region->setValue(i, -new_region->getValue(i));
    }
    // Reset the bias data to its true values.
    domain_bias_level_ = temp_level;
    BiasGrid_ = temp_grid;
  }
  // The threshold is now a simple offset from that value.
  double threshold = reference_energy + adaptive_domains_eoffset_;
  
  // The new region is the region where the free energy is below
  // that threshold.
  for (unsigned i = 0; i < new_region->getMaxSize(); i++) {
    if (new_region->getValue(i) < threshold) {
      new_region->setValue(i, 1.0);
    } else {
      new_region->setValue(i, 0.0);
    }
  }

  // Update the domains and the scaling grid.
  scale_new_hills_ = false;
  defineDomains(new_region);
  delete new_region;
  filterDomains();
  createScalingGrids();
  if (n_domains_ > 0) {
    scale_new_hills_ = true;
    // Print for examination if desired.
    if (print_domains_scaling_) {
      if (DomainsScalingFilePs_.size() < HillScalingGrids_.size()) {
        for (unsigned i = DomainsScalingFilePs_.size(); i < HillScalingGrids_.size(); i++) {
          std::ostringstream filename_stream;
          filename_stream << "domain_" << i << "_scaling.dat";
          std::string scaling_filename = filename_stream.str();
          OFile* scaling_filep = new OFile();
          scaling_filep->link(*this);
          scaling_filep->open(scaling_filename);
          DomainsScalingFilePs_.push_back(scaling_filep);
        }
      }
      for (unsigned i = 0; i < DomainsScalingFilePs_.size(); i++) DomainsScalingFilePs_[i]->rewind();
      for (unsigned i = 0; i < HillScalingGrids_.size(); i++) HillScalingGrids_[i]->writeToFile(*(DomainsScalingFilePs_[i]));
      for (unsigned i = 0; i < DomainsScalingFilePs_.size(); i++) DomainsScalingFilePs_[i]->flush();
    }
  } else {
    scale_new_hills_ = false;
  }
}

/// Calculate the bias and bias force at the current step, update the
/// acceleration factor, and communicate the bias force to the simulation.

void MetaD::calculate() {
// this is because presently there is no way to properly pass information
// on adaptive hills (diff) after exchanges:
  if (adaptive_ == FlexibleBin::diffusion && getExchangeStep()) {
    error("ADAPTIVE=DIFF is not compatible with replica exchange");
  }
  unsigned ncv = getNumberOfArguments();
  vector<double> cv(ncv);
  for (unsigned i = 0; i < ncv; ++i) {
    cv[i] = getArgument(i);
  }
  double* der = new double[ncv];
  for (unsigned i = 0; i < ncv; ++i) {
    der[i] = 0.0;
  }
  double ene = getBiasAndDerivatives(cv, der);
  getPntrToComponent("bias")->set(ene);
  // calculate the acceleration factor
  if (acceleration && !isFirstStep) {
    if (!use_domains_) {
      acc += exp(ene / (kbt_));
    } else {
      acc += exp((ene - domain_bias_level_) / (kbt_));
    }
    double mean_acc = acc / ((double) getStep());
    getPntrToComponent("acc")->set(mean_acc);
  } else if (acceleration && isFirstStep) {
    getPntrToComponent("acc")->set(1.0);
  }
  // Set the average bias
  getPntrToComponent("coft")->set(average_bias_coft_);  
  // set Forces
  for (unsigned i = 0; i < ncv; ++i) {
    const double f = -der[i];
    setOutputForce(i, f);
  }
  delete [] der;
}



void MetaD::update() {
  vector<double> cv(getNumberOfArguments());
  vector<double> thissigma;
  bool multivariate;
  // adding hills criteria (could be more complex though)
  bool nowAddAHill;
  if (getStep() % stride_ == 0 && !isFirstStep) {
    nowAddAHill = true;
  } else {
    nowAddAHill = false;
    isFirstStep = false;
  }
  for (unsigned i = 0; i < cv.size(); ++i) {
    cv[i] = getArgument(i);
  }
  // if you use adaptive, call the FlexibleBin
  if (adaptive_ != FlexibleBin::none) {
    flexbin->update(nowAddAHill);
    multivariate = true;
  } else {
    multivariate = false;
  };
  // When using adaptive domains metabasin metadynamics, record a histogram
  // in addition to the usual hills. These are not normed because this will
  // only be used through the log and normalization thus corresponds to an
  // irrelevant constant. 
  if (use_adaptive_domains_) {
    if (getStep() % domains_histo_stride_ == 0 && !isFirstStep) {
      KernelFunctions kernel(cv, domains_histo_bandwidth_, "gaussian", false, 1.0, false);
      DomainsHistogram_->addKernel(kernel);
    }
    if (getStep() % adaptive_domains_stride_ == 0 && !isFirstStep) {
      // Check if the delay conditions are satisfied.
      if (shouldAdaptDomainsNow()) {
        // If so calculate a new region and new domains.
        adaptDomains();
      }
    }
  }
  if (benthic_toleration_) {
    if (getStep() % benthic_histo_stride_ == 0 && !isFirstStep) {
      KernelFunctions kernel(cv, benthic_histo_bandwidth_, "gaussian", false, 1.0, false);
      BenthicHistogram_->addKernel(kernel);
    }
    // When using benthic erosion, erosion can't affect anything until a
    // new hill is added--so only perform erosion just before adding hills.
    // Hills are added directly or from reading other walkers' hills.
    if (benthic_erosion_ && (nowAddAHill || (mw_n_ > 1 && getStep() % mw_rstride_ == 0))) {
      // The erosion time is a real time scale, so it is compared to the
      // boosted time rather than the plain simulation time.
      if ( acc * getTimeStep() > (last_benthic_erosion_ + benthic_erosive_time_)) {
        for (unsigned i = 0; i < BenthicHistogram_->getMaxSize(); i++) {
          if (BenthicHistogram_->getValue(i) <= benthic_tol_number_) {
            BenthicHistogram_->setValue(i, 0.0);
          }
        }
        last_benthic_erosion_ = acc * getTimeStep();
      }
    }
  }
  if (nowAddAHill) { // probably this can be substituted with a signal
    // add a Gaussian
    double height = getHeight(cv);
    // use normal sigma or matrix form?
    if (adaptive_ != FlexibleBin::none) {
      thissigma = flexbin->getInverseMatrix(); // returns upper diagonal inverse
      //cerr<<"ADDING HILLS "<<endl;
    } else {
      thissigma = sigma0_;  // returns normal sigma
    }
    // In case we use walkers_mpi, it is now necessary to communicate with other replicas.
    if (walkers_mpi) {
      int nw = 0;
      int mw = 0;
      if (comm.Get_rank() == 0) {
        // Only root of group can communicate with other walkers
        nw = multi_sim_comm.Get_size();
        mw = multi_sim_comm.Get_rank();
      }
      // Communicate to the other members of the same group
      // info abount number of walkers and walker index
      comm.Bcast(nw, 0);
      comm.Bcast(mw, 0);
      // Allocate arrays to store all walkers hills
      std::vector<double> all_cv(nw * cv.size(), 0.0);
      std::vector<double> all_sigma(nw * thissigma.size(), 0.0);
      std::vector<double> all_height(nw, 0.0);
      std::vector<int>    all_multivariate(nw, 0);
      if (comm.Get_rank() == 0) {
        // Communicate (only root)
        multi_sim_comm.Allgather(cv, all_cv);
        multi_sim_comm.Allgather(thissigma, all_sigma);
        multi_sim_comm.Allgather(height, all_height);
        multi_sim_comm.Allgather(int(multivariate), all_multivariate);
      }
      // Share info with group members
      comm.Bcast(all_cv, 0);
      comm.Bcast(all_sigma, 0);
      comm.Bcast(all_height, 0);
      comm.Bcast(all_multivariate, 0);
      for (int i = 0; i < nw; i++) {
        // actually add hills one by one
        std::vector<double> cv_now(cv.size());
        std::vector<double> sigma_now(thissigma.size());
        for (unsigned j = 0; j < cv.size(); j++) {
          cv_now[j] = all_cv[i * cv.size() + j];
        }
        for (unsigned j = 0; j < thissigma.size(); j++) {
          sigma_now[j] = all_sigma[i * thissigma.size() + j];
        }
        Gaussian newhill = Gaussian(cv_now, sigma_now, all_height[i], all_multivariate[i]);
        addGaussian(newhill);
        writeGaussian(newhill, hillsOfile_);
      }
    } else {
      Gaussian newhill = Gaussian(cv, thissigma, height, multivariate);
      addGaussian(newhill);
      // print on HILLS file
      writeGaussian(newhill, hillsOfile_);
    }
  }
  // dump grid on file
  if (wgridstride_ > 0 && getStep() % wgridstride_ == 0) {
    // in case old grids are stored, a sequence of grids should appear
    // this call results in a repetition of the header:
    if (storeOldGrids_) {
      gridfile_.clearFields();
      if (use_adaptive_domains_ && whistofilename_.size() > 0) {
        whistofile_.clearFields();
      }
    }
    // in case only latest grid is stored, file should be rewound
    // this will overwrite previously written grids
    else {
      gridfile_.rewind();
      if (use_adaptive_domains_ && whistofilename_.size() > 0) {
        whistofile_.clearFields();
      }
    }
    BiasGrid_->writeToFile(gridfile_);
    if (use_adaptive_domains_ && whistofilename_.size() > 0) {
      Histogram_->writeToFile(whistofile_);
    }

    // if a single grid is stored, it is necessary to flush it, otherwise
    // the file might stay empty forever (when a single grid is not large enough to
    // trigger flushing from the operating system).
    // on the other hand, if grids are stored one after the other this is
    // no necessary, and we leave the flushing control to the user as usual
    // (with FLUSH keyword)
    if (!storeOldGrids_) {
      gridfile_.flush();
      if (use_adaptive_domains_ && whistofilename_.size() > 0) {
        whistofile_.flush();
      }
    }
  }
  // if multiple walkers and time to read Gaussians
  if (mw_n_ > 1 && getStep() % mw_rstride_ == 0) {
    for (int i = 0; i < mw_n_; ++i) {
      // don't read your own Gaussians
      if (i == mw_id_) {
        continue;
      }
      // if the file is not open yet
      if (!(ifiles[i]->isOpen())) {
        // check if it exists now and open it!
        if (ifiles[i]->FileExist(ifilesnames[i])) {
          ifiles[i]->open(ifilesnames[i]);
          ifiles[i]->reset(false);
        }
        // otherwise read the new Gaussians
      } else {
        log.printf("  Reading hills from %s:", ifilesnames[i].c_str());
        readGaussians(ifiles[i]);
        ifiles[i]->reset(false);
      }
    }
  }
  // Calculate the new average bias after any bias update.
  // This follows the Tiwary and Parrinello JPCB paper.
  if (calc_average_bias_coft_ && (nowAddAHill || (mw_n_ > 1 && getStep() % mw_rstride_ == 0))) {
    // Calc sums rather than integrals because the normalization
    // is irrelevant.
    double exp_free_energy_sum = 0.0;
    double exp_biased_free_energy_sum = 0.0;
    // The formula depends on how the final free energy 
    // should be inferred from the bias.
    if (biasf_ == 1.0) {
      for (unsigned i; i < BiasGrid_->getMaxSize(); i++) {
        double pt_bias = BiasGrid_->getValue(i);
        exp_free_energy_sum += exp(pt_bias / kbt_);
        exp_biased_free_energy_sum += 1.0;
      }
    } else if (biasf_ > 1.0) {
      for (unsigned i; i < BiasGrid_->getMaxSize(); i++) {
        double pt_bias = BiasGrid_->getValue(i);
        exp_free_energy_sum += exp(biasf_ * pt_bias / (kbt_  * (biasf_ - 1)));
        exp_biased_free_energy_sum += exp(pt_bias / (kbt_ * (biasf_ - 1)));
      }
    }
    average_bias_coft_ = kbt_ * ( std::log(exp_free_energy_sum) - std::log(exp_biased_free_energy_sum));
    getPntrToComponent("coft")->set(average_bias_coft_);
  }
}

void MetaD::finiteDifferenceGaussian(const vector<double> &cv, const Gaussian &hill) {
  log << "--------- finiteDifferenceGaussian: size " << cv.size() << "------------\n";
// for each cv
// first get the bias and the derivative
  vector<double> oldder(cv.size());
  vector<double> der(cv.size());
  vector<double> mycv(cv.size());
  mycv = cv;
  double step = 1.e-6;
  Random random;
// just displace a tiny bit
  for (unsigned i = 0; i < cv.size(); i++) {
    log << "CV " << i << " V " << mycv[i] << "\n";
  }
  for (unsigned i = 0; i < cv.size(); i++) {
    mycv[i] += 1.e-2 * 2 * (random.RandU01() - 0.5);
  }
  for (unsigned i = 0; i < cv.size(); i++) {
    log << "NENEWWCV " << i << " V " << mycv[i] << "\n";
  }
  double oldbias = evaluateGaussian(mycv, hill, &oldder[0]);
  for (unsigned i = 0; i < mycv.size(); i++) {
    double delta = step * 2 * (random.RandU01() - 0.5);
    mycv[i] += delta;
    double newbias = evaluateGaussian(mycv, hill, &der[0]);
    log << "CV " << i;
    log << " ANAL " << oldder[i] << " NUM " << (newbias - oldbias) / delta << " DIFF " << (oldder[i] - (newbias - oldbias) / delta) << "\n";
    mycv[i] -= delta;
  }
  log << "--------- END finiteDifferenceGaussian ------------\n";
}

/// Read a single hill specification from file. In order to parse the line this function requires the number
/// of CVs, passed through the size of the tmpvalues vector. If there is no hill on this line, the function returns false.
/// The center coordinate of the hill is written into the vector center, the vector of widths for a diagonal hill or the
/// flattened matrix for a nondiagonal hill is written into sigma, the height is written to height, and whether it is 
/// non-diagonal (true) or diagonal (false) is written to multivariate.

bool MetaD::scanOneHill(IFile *ifile,  vector<Value> &tmpvalues, vector<double> &center, vector<double>  &sigma, double &height , bool &multivariate) {
  double dummy;
  multivariate = false;
  if (ifile->scanField("time", dummy)) {
    unsigned ncv;
    ncv = tmpvalues.size();
    for (unsigned i = 0; i < ncv; ++i) {
      ifile->scanField(&tmpvalues[i]);
      if (tmpvalues[i].isPeriodic() && ! getPntrToArgument(i)->isPeriodic()) {
        error("in hills file periodicity for variable " + tmpvalues[i].getName() + " does not match periodicity in input");
      } else if (tmpvalues[i].isPeriodic()) {
        std::string imin, imax;
        tmpvalues[i].getDomain(imin, imax);
        std::string rmin, rmax;
        getPntrToArgument(i)->getDomain(rmin, rmax);
        if (imin != rmin || imax != rmax) {
          error("in hills file periodicity for variable " + tmpvalues[i].getName() + " does not match periodicity in input");
        }
      }
      center[i] = tmpvalues[i].get();
    }
    // scan for multivariate label: record the actual file position so to eventually rewind
    std::string sss;
    ifile->scanField("multivariate", sss);
    if (sss == "true") {
      multivariate = true;
    } else if (sss == "false") {
      multivariate = false;
    } else {
      plumed_merror("cannot parse multivariate = " + sss);
    }
    if (multivariate) {
      sigma.resize(ncv * (ncv + 1) / 2);
      Matrix<double> upper(ncv, ncv);
      Matrix<double> lower(ncv, ncv);
      for (unsigned i = 0; i < ncv; i++) {
        for (unsigned j = 0; j < ncv - i; j++) {
          ifile->scanField("sigma_" + getPntrToArgument(j + i)->getName() + "_" + getPntrToArgument(j)->getName(), lower(j + i, j));
          upper(j, j + i) = lower(j + i, j);
        }
      }
      Matrix<double> mymult(ncv, ncv);
      Matrix<double> invmatrix(ncv, ncv);
      //log<<"Lower \n";
      //matrixOut(log,lower);
      //log<<"Upper \n";
      //matrixOut(log,upper);
      mult(lower, upper, mymult);
      //log<<"Mult \n";
      //matrixOut(log,mymult);
      // now invert and get the sigmas
      Invert(mymult, invmatrix);
      //log<<"Invert \n";
      //matrixOut(log,invmatrix);
      // put the sigmas in the usual order: upper diagonal (this time in normal form and not in band form)
      unsigned k = 0;
      for (unsigned i = 0; i < ncv; i++) {
        for (unsigned j = i; j < ncv; j++) {
          sigma[k] = invmatrix(i, j);
          k++;
        }
      }
    } else {
      for (unsigned i = 0; i < ncv; ++i) {
        ifile->scanField("sigma_" + getPntrToArgument(i)->getName(), sigma[i]);
      }
    }
    ifile->scanField("height", height);
    ifile->scanField("biasf", dummy);
    if (ifile->FieldExist("clock")) {
      ifile->scanField("clock", dummy);
    }
    if (ifile->FieldExist("lower_int")) {
      ifile->scanField("lower_int", dummy);
    }
    if (ifile->FieldExist("upper_int")) {
      ifile->scanField("upper_int", dummy);
    }
    ifile->scanField();
    return true;
  } else {
    return false;
  }
}

}
}<|MERGE_RESOLUTION|>--- conflicted
+++ resolved
@@ -264,12 +264,7 @@
   vector<vector<double> > transitionwells_;
   double tt_alpha_;
   bool benthic_toleration_;
-<<<<<<< HEAD
   double benthic_tol_number_;
-=======
-  double benthic_tol_energy_;
-  double benthic_filter_time_;
->>>>>>> 9a3d230c
   bool benthic_erosion_;
   double benthic_erosive_time_;
   double last_benthic_erosion_;
@@ -293,18 +288,12 @@
   AdaptiveDomainRefType adaptive_domains_reftype_;
   double adaptive_domains_eoffset_;
   int adaptive_domains_stride_;
-<<<<<<< HEAD
+  double adaptive_domains_downsampling_;
   int domains_histo_stride_;
   vector<double> domains_histo_bandwidth_;
   Grid *DomainsHistogram_;
-=======
-  double adaptive_domains_downsampling_;
-  int histo_stride_;
-  vector<double> histo_bandwidth_;
-  Grid *Histogram_;
   string whistofilename_;
   OFile whistofile_;
->>>>>>> 9a3d230c
   bool print_domains_scaling_;
   vector<OFile*> DomainsScalingFilePs_;
   bool print_adaptive_domains_energies_;
@@ -386,7 +375,7 @@
   keys.add("numbered", "TRANSITIONWELL", "This keyword appears multiple times as TRANSITIONWELLx with x=0,1,2,...,n. Each specifies the coordinates for one well in transition-tempered metadynamics. At least one must be provided.");
   keys.add("optional", "TTALPHA", "use transition tempered metadynamics with this decay shape parameter value between 0 and 0.5 (default 0.5).  Please note you must also specify TTBIASFACTOR");
   keys.add("optional", "BENTHIC_TOLERATION", "use benthic metadynamics with this number of mistakes tolerated in transition states");
-  keys.add("optional", "BENTHIC_FILTER_TIME", "use benthic metadynamics accumulating filter samples on this timescale in units of simulation time.  Please note you must also specify BENTHIC_TOLERATION");
+  keys.add("optional", "BENTHIC_FILTER_STRIDE", "use benthic metadynamics accumulating filter samples on this timescale in units of simulation time.  Please note you must also specify BENTHIC_TOLERATION");
   keys.add("optional", "BENTHIC_EROSION", "use benthic metadynamics with erosion on this boosted timescale in units of simulation time.  Please note you must also specify BENTHIC_TOLERATION");
   keys.addFlag("USE_DOMAINS", false, "use metabasin metadynamics");
   keys.add("optional", "REGION_RFILE", "use metabasin metadynamics with this file defining areas to flatten");
@@ -436,29 +425,24 @@
   if (ExtGrid_) {
     delete ExtGrid_;
   }
-<<<<<<< HEAD
   if (benthic_toleration_) {
     delete BenthicHistogram_;
   }
-  if (use_adaptive_domains_) {
-    delete DomainsHistogram_;
-  }
-  if (scale_new_hills_) {
-    for (unsigned i = 0; i < n_domains_; i++) {
-      if (HillScalingGrids_[i]) delete HillScalingGrids_[i];
-=======
+
   if (use_domains_) {
     if (scale_new_hills_) {
       for (unsigned i = 0; i < n_domains_; i++) {
         if (HillScalingGrids_[i]) delete HillScalingGrids_[i];
       }
->>>>>>> 9a3d230c
     }
     if (print_domains_scaling_) {
       for (unsigned i = 0; i < DomainsScalingFilePs_.size(); i++) {
         DomainsScalingFilePs_[i]->close();
         delete DomainsScalingFilePs_[i];
       }
+    }
+    if (use_adaptive_domains_) {
+      delete DomainsHistogram_;
     }
     if (wgridstride_ > 0 && whistofilename_.size() > 0) {
       whistofile_.close();
@@ -495,12 +479,7 @@
   tt_biasthreshold_(0.0),
   tt_alpha_(0.5),
   benthic_toleration_(false),
-<<<<<<< HEAD
   benthic_tol_number_(0.0),
-=======
-  benthic_tol_energy_(0.0),
-  benthic_filter_time_(0.0),
->>>>>>> 9a3d230c
   benthic_erosion_(false),
   benthic_erosive_time_(0.0),
   last_benthic_erosion_(0.0),
@@ -516,14 +495,9 @@
   adaptive_domains_reftype_(kMinRef),
   adaptive_domains_eoffset_(0.0),
   adaptive_domains_stride_(0),
-<<<<<<< HEAD
+  adaptive_domains_downsampling_(1.0),
   domains_histo_stride_(0),
   DomainsHistogram_(NULL),
-=======
-  adaptive_domains_downsampling_(1.0),
-  histo_stride_(0),
-  Histogram_(NULL),
->>>>>>> 9a3d230c
   print_domains_scaling_(false),
   DomainsScalingFilePs_(vector<OFile*>()),
   print_adaptive_domains_energies_(false),
@@ -667,7 +641,7 @@
   if (benthic_tol_number_ > 0.0) {
     benthic_toleration_ = true;
     // Check for a benthic metadynamics filter time.
-    parse("BENTHIC_FILTER_TIME", benthic_filter_time_);
+    parse("BENTHIC_FILTER_STRIDE", benthic_histo_stride_);
     // Check for a benthic metadynamics erosion time.
     parse("BENTHIC_EROSION", benthic_erosive_time_);
     if (benthic_erosive_time_ > 0.0) {
@@ -929,16 +903,6 @@
   }
   // Benthic metadynamics options
   if (benthic_toleration_) {
-<<<<<<< HEAD
-=======
-    benthic_tol_energy_ = height0_ * (.05 + (double) benthic_n_tolerated);
-    log.printf("  Benthic number of hills to tolerate %d, energy threshold %f\n", benthic_n_tolerated, benthic_tol_energy_);
-  }
-  if (benthic_filter_time_ > 0.0) {
-    log.printf("  Benthic timescale %f to add hills under toleration threshold\n", benthic_filter_time_);
-  }
-  if (benthic_erosion_) {
->>>>>>> 9a3d230c
     // Benthic erosion relies on using a grid and an acceleration factor.
     if (!grid_) {
       error(" benthic requires a grid for the bias");
@@ -946,7 +910,7 @@
     if (!acceleration) {
       error(" benthic requires calculation of the acceleration factor");
     }
-    log.printf("  Benthic number of hills to tolerate %d\n", benthic_tol_number_);
+    log.printf("  Benthic number of samples to tolerate %d\n", benthic_tol_number_);
     if (benthic_erosion_) {
       // Log the timescale.
       log.printf("  Benthic erosion on timescale %f \n", benthic_erosive_time_);
@@ -1183,21 +1147,14 @@
     }
   }
 
-<<<<<<< HEAD
   // Initialize an auxiliary histogram for the benthic metadynamics control.
   if (benthic_toleration_) {
     // Use the same parameters as for the main grid, but don't use splines or derivatives.
     std::string funcl = getLabel() + ".number";
     BenthicHistogram_ = new Grid(funcl, getArguments(), gmin, gmax, gbin, false, false);
-    // Set the parameters to match the hill addition rate & size
-    // if not already set.
-    benthic_histo_stride_ = stride_;
-
-  }
-
-=======
+  }
+
   log.printf("  Entering USE_DOMAINS initialization.\n"); log.flush();
->>>>>>> 9a3d230c
   if (use_domains_) {
     // Initialize domains based on an initial region if requested.
     if (use_whole_grid_domain_ || domainsreadfilename_.length() > 0) {
@@ -1271,40 +1228,33 @@
     // Initialize an auxiliary histogram for adaptive domain metabasin metadynamics.
     // Use the same parameters as for the main grid, but don't use splines or derivatives.
     if (use_adaptive_domains_) {
-<<<<<<< HEAD
-      std::string funcl = getLabel() + ".number";
-      DomainsHistogram_ = new Grid(funcl, getArguments(), gmin, gmax, gbin, false, false);
-      for (unsigned i = 0; i < DomainsHistogram_->getMaxSize(); i++) {
-        DomainsHistogram_->setValue(i, .3);
-=======
       // Either initialize by reading in a past histogram or from scratch.
       if (domains_histo_readfilename_.size() > 0) {
         IFile histofile;
         histofile.open(domains_histo_readfilename_);
         std::string funcl = getLabel() + ".number";
-        Histogram_ = Grid::create(funcl, getArguments(), histofile, false, false, false);
+        DomainsHistogram_ = Grid::create(funcl, getArguments(), histofile, false, false, false);
         histofile.close();
         // Check for consistency between the external grid and the MetaD input specs.
-        if (Histogram_->getDimension() != getNumberOfArguments()) {
+        if (DomainsHistogram_->getDimension() != getNumberOfArguments()) {
           error("mismatch between dimensionality of input histogram and number of arguments");
         }
         for (unsigned i = 0; i < getNumberOfArguments(); ++i) {
-          if (getPntrToArgument(i)->isPeriodic() != Histogram_->getIsPeriodic()[i]) {
+          if (getPntrToArgument(i)->isPeriodic() != DomainsHistogram_->getIsPeriodic()[i]) {
             error("periodicity mismatch between arguments and input histogram");
           }
         }
         adaptDomains();
       } else {
         std::string funcl = getLabel() + ".number";
-        Histogram_ = new Grid(funcl, getArguments(), gmin, gmax, gbin, false, false);
-        for (unsigned i = 0; i < Histogram_->getMaxSize(); i++) {
-          Histogram_->setValue(i, .3);
+        DomainsHistogram_ = new Grid(funcl, getArguments(), gmin, gmax, gbin, false, false);
+        for (unsigned i = 0; i < DomainsHistogram_->getMaxSize(); i++) {
+          DomainsHistogram_->setValue(i, .3);
         }
       }
       if (wgridstride_ > 0 && whistofilename_.size() > 0) {
         whistofile_.link(*this);
         whistofile_.open(whistofilename_);
->>>>>>> 9a3d230c
       }
     }
   }
@@ -2101,12 +2051,8 @@
   bool adapt_domains_now = true;
   if (delay_adaptive_domains_) {
     // For the min-referenced adaptive domains, delay until the 
-<<<<<<< HEAD
     // bias (scaled into free energy by the biasfactor) is above
     // the offset somewhere.
-=======
-    // (FES-scaled) bias is above the offset somewhere.
->>>>>>> 9a3d230c
     if (adaptive_domains_reftype_ == kMinRef) {
       double max_bias = 0.0;
       for (unsigned i = 0; i < BiasGrid_->getMaxSize(); i++) {
@@ -2268,7 +2214,9 @@
     getPntrToComponent("acc")->set(1.0);
   }
   // Set the average bias
-  getPntrToComponent("coft")->set(average_bias_coft_);  
+  if (calc_average_bias_coft_) {
+    getPntrToComponent("coft")->set(average_bias_coft_);  
+  } 
   // set Forces
   for (unsigned i = 0; i < ncv; ++i) {
     const double f = -der[i];
@@ -2420,7 +2368,7 @@
     }
     BiasGrid_->writeToFile(gridfile_);
     if (use_adaptive_domains_ && whistofilename_.size() > 0) {
-      Histogram_->writeToFile(whistofile_);
+      DomainsHistogram_->writeToFile(whistofile_);
     }
 
     // if a single grid is stored, it is necessary to flush it, otherwise
@@ -2467,6 +2415,9 @@
     double exp_biased_free_energy_sum = 0.0;
     // The formula depends on how the final free energy 
     // should be inferred from the bias.
+    // For reasons I don't understand, the first branch of the if
+    // statement can't be followed unless I flush the log first.
+    log.flush();
     if (biasf_ == 1.0) {
       for (unsigned i; i < BiasGrid_->getMaxSize(); i++) {
         double pt_bias = BiasGrid_->getValue(i);
