--- conflicted
+++ resolved
@@ -64,14 +64,7 @@
   unsigned nrows = mymatrix->getNumberOfRows();  
   ablocks.resize(1); ablocks[0].resize( nrows );
   for(unsigned i=0;i<nrows;++i){ ablocks[0][i]=i; addTaskToList( i ); }
-<<<<<<< HEAD
-  // Setup the underlying multicolvar
-  ActionAtomistic* matoms = dynamic_cast<ActionAtomistic*>( mymatrix->getMatrixAction() );
-  plumed_assert( matoms ); setupMultiColvarBase( matoms->getAbsoluteIndexes(), true );
-  addDependency( mymatrix->getMatrixAction() );
-=======
   std::vector<AtomNumber> fake_atoms; setupMultiColvarBase( fake_atoms );
->>>>>>> 33d3d5ef
 }
 
 double MatrixRowSums::compute( const unsigned& tinded, multicolvar::AtomValuePack& myatoms ) const {
