--- conflicted
+++ resolved
@@ -112,11 +112,7 @@
     // THE AVERAGE VALUE
     // beware: the pbc
     delta.resize(ncv);
-<<<<<<< HEAD
-    for(i=0; i<ncv; i++)cv.push_back(paction->getArgumentScalar(i));
-=======
-    for(unsigned i=0; i<ncv; i++) cv.push_back(paction->getArgument(i));
->>>>>>> 5a9bc5a3
+    for(unsigned i=0; i<ncv; i++)cv.push_back(paction->getArgumentScalar(i));
     if(average.size()==0) { // initial time: just set the initial vector
       average.resize(ncv);
       for(unsigned i=0; i<ncv; i++) average[i]=cv[i];
