--- conflicted
+++ resolved
@@ -64,29 +64,27 @@
   } else label = ("@" + s);
 }
 
-<<<<<<< HEAD
-=======
-void ActionShortcut::readInputLine( const std::string& input ) {
+void ActionShortcut::readInputLine( const std::string& input, const bool never_update ) {
   std::string f_input = input; savedInputLines.push_back( input );
-  if( update_from!=std::numeric_limits<double>::max() ) {
-    std::string ufrom; Tools::convert( update_from, ufrom ); f_input += " UPDATE_FROM=" + ufrom;
-  }
-  if( update_until!=std::numeric_limits<double>::max() ) {
-    std::string util; Tools::convert( update_until, util ); f_input += " UPDATE_UNTIL=" + util;
-  }
-  if( keywords.exists("RESTART") ) {
-    if( restart ) f_input += " RESTART=YES";
-    if( !restart ) f_input += " RESTART=NO";
+  if( !never_update ) {
+      if( update_from!=std::numeric_limits<double>::max() ) {
+        std::string ufrom; Tools::convert( update_from, ufrom ); f_input += " UPDATE_FROM=" + ufrom;
+      }
+      if( update_until!=std::numeric_limits<double>::max() ) {
+        std::string util; Tools::convert( update_until, util ); f_input += " UPDATE_UNTIL=" + util;
+      }
+      if( keywords.exists("RESTART") ) {
+        if( restart ) f_input += " RESTART=YES";
+        if( !restart ) f_input += " RESTART=NO";
+      }
   }
   plumed.readInputLine( f_input );
 }
 
->>>>>>> c03db3e5
 const std::string & ActionShortcut::getShortcutLabel() const {
   return shortcutlabel;
 }
 
-<<<<<<< HEAD
 std::string ActionShortcut::convertInputLineToString() {
   std::string output;
   for(auto p=line.begin(); p!=line.end(); ++p) {
@@ -141,10 +139,10 @@
           }
       }
   }
-=======
+}
+
 std::vector<std::string> ActionShortcut::getSavedInputLines() const {
   return savedInputLines;
->>>>>>> c03db3e5
 }
 
 }