/* +++++++++++++++++++++++++++++++++++++++++++++++++++++++++++++++++++++++++
   Copyright (c) 2011-2023 The plumed team
   (see the PEOPLE file at the root of the distribution for a list of names)

   See http://www.plumed.org for more information.

   This file is part of plumed, version 2.

   plumed is free software: you can redistribute it and/or modify
   it under the terms of the GNU Lesser General Public License as published by
   the Free Software Foundation, either version 3 of the License, or
   (at your option) any later version.

   plumed is distributed in the hope that it will be useful,
   but WITHOUT ANY WARRANTY; without even the implied warranty of
   MERCHANTABILITY or FITNESS FOR A PARTICULAR PURPOSE.  See the
   GNU Lesser General Public License for more details.

   You should have received a copy of the GNU Lesser General Public License
   along with plumed.  If not, see <http://www.gnu.org/licenses/>.
+++++++++++++++++++++++++++++++++++++++++++++++++++++++++++++++++++++++++ */
#include "ActionWithArguments.h"
#include "ActionWithValue.h"
#include "ActionAtomistic.h"
#include "ActionForInterface.h"
#include "ActionWithVector.h"
#include "ActionWithVirtualAtom.h"
#include "ActionShortcut.h"
#include "tools/PDB.h"
#include "PlumedMain.h"
#include "ActionSet.h"
#include <iostream>
#include <regex>

namespace PLMD {

void ActionWithArguments::registerKeywords(Keywords& keys) {
  keys.reserve("numbered","ARG","the input for this action is the scalar output from one or more other actions. The particular scalars that you will use "
               "are referenced using the label of the action. If the label appears on its own then it is assumed that the Action calculates "
               "a single scalar value.  The value of this scalar is thus used as the input to this new action.  If * or *.* appears the "
               "scalars calculated by all the proceeding actions in the input file are taken.  Some actions have multi-component outputs and "
               "each component of the output has a specific label.  For example a \\ref DISTANCE action labelled dist may have three components "
               "x, y and z.  To take just the x component you should use dist.x, if you wish to take all three components then use dist.*."
               "More information on the referencing of Actions can be found in the section of the manual on the PLUMED \\ref Syntax.  "
               "Scalar values can also be "
               "referenced using POSIX regular expressions as detailed in the section on \\ref Regex. To use this feature you you must compile "
               "PLUMED with the appropriate flag.");
}

void ActionWithArguments::parseArgumentList(const std::string&key,std::vector<Value*>&arg) {
  std::string def; std::vector<std::string> c; arg.clear(); parseVector(key,c);
  if( c.size()==0 && (keywords.style(key,"compulsory") || keywords.style(key,"hidden")) ) {
    if( keywords.getDefaultValue(key,def) ) c.push_back( def );
    else return;
  }
  interpretArgumentList(c,plumed.getActionSet(),this,arg);
}

bool ActionWithArguments::parseArgumentList(const std::string&key,int i,std::vector<Value*>&arg) {
  std::vector<std::string> c;
  arg.clear();
  if(parseNumberedVector(key,i,c)) {
    interpretArgumentList(c,plumed.getActionSet(),this,arg);
    return true;
  } else return false;
}

void ActionWithArguments::interpretArgumentList(const std::vector<std::string>& c, const ActionSet& as, Action* readact, std::vector<Value*>&arg) {
  for(unsigned i=0; i<c.size(); i++) {
    // is a regex? then just interpret it. The signal is ()
    if(!c[i].compare(0,1,"(")) {
      unsigned l=c[i].length();
      if(!c[i].compare(l-1,1,")")) {
        // start regex parsing
        bool found_something=false;
        // take the string enclosed in quotes and put in round brackets
        std::string myregex=c[i];
        std::vector<ActionWithValue*> all=as.select<ActionWithValue*>();
        if( all.empty() ) readact->error("your input file is not telling plumed to calculate anything");

        try {
          std::regex txt_regex(myregex,std::regex::extended);
          plumed_massert(txt_regex.mark_count()==1,"I can parse with only one subexpression");
          for(unsigned j=0; j<all.size(); j++) {
            std::vector<std::string> ss=all[j]->getComponentsVector();
            for(unsigned  k=0; k<ss.size(); ++k) {
              if(std::regex_match(ss[k],txt_regex)) {
                arg.push_back(all[j]->copyOutput(ss[k]));
                found_something=true;
              }
            }
          }
        } catch(std::regex_error & e) {
          plumed_error()<<"Error parsing regular expression: "<<e.what();
        }
        if(!found_something) plumed_error()<<"There isn't any action matching your regex " << myregex;
      } else {
        plumed_merror("did you want to use regexp to input arguments? enclose it between two round braces (...) with no spaces!");
      }
    } else {
      std::size_t dot=c[i].find_first_of('.');
      std::string a=c[i].substr(0,dot);
      std::string name=c[i].substr(dot+1);
      if(c[i].find(".")!=std::string::npos) {   // if it contains a dot:
        if(a=="*" && name=="*") {
          // Take all values from all actions
          std::vector<ActionWithValue*> all=as.select<ActionWithValue*>();
          if( all.empty() ) readact->error("your input file is not telling plumed to calculate anything");
          for(unsigned j=0; j<all.size(); j++) {
            ActionForInterface* ap=all[j]->castToActionForInterface(); if( ap ) continue;
            for(int k=0; k<all[j]->getNumberOfComponents(); ++k) arg.push_back(all[j]->copyOutput(k));
          }
        } else if ( name=="*") {
          unsigned carg=arg.size();
          // Take all the values from an action with a specific name
          ActionShortcut* shortcut=as.getShortcutActionWithLabel(a);
          if( shortcut ) shortcut->interpretDataLabel( a + "." + name, readact, arg );
          if( arg.size()==carg ) {
            // Take all the values from an action with a specific name
            ActionWithValue* action=as.selectWithLabel<ActionWithValue*>(a);
            if(!action) {
              std::string str=" (hint! the actions with value in this ActionSet are: ";
              str+=as.getLabelList<ActionWithValue*>()+")";
              readact->error("cannot find action named " + a + str);
            }
            if( action->getNumberOfComponents()==0 ) readact->error("found " + a +".* indicating use all components calculated by action with label " + a + " but this action has no components");
            for(int k=0; k<action->getNumberOfComponents(); ++k) arg.push_back(action->copyOutput(k));
          }
        } else if ( a=="*" ) {
          std::vector<ActionShortcut*> shortcuts=as.select<ActionShortcut*>();
          // Take components from all actions with a specific name
          std::vector<ActionWithValue*> all=as.select<ActionWithValue*>();
          if( all.empty() ) readact->error("your input file is not telling plumed to calculate anything");
          unsigned carg=arg.size();
          for(unsigned j=0; j<shortcuts.size(); ++j) {
            shortcuts[j]->interpretDataLabel( shortcuts[j]->getShortcutLabel() + "." + name, readact, arg );
          }
          unsigned nval=0;
          for(unsigned j=0; j<all.size(); j++) {
            std::string flab; flab=all[j]->getLabel() + "." + name;
            if( all[j]->exists(flab) ) { arg.push_back(all[j]->copyOutput(flab)); nval++; }
          }
          if(nval==0 && arg.size()==carg) readact->error("found no actions with a component called " + name );
        } else {
          // Take values with a specific name
          ActionWithValue* action=as.selectWithLabel<ActionWithValue*>(a);
          ActionShortcut* shortcut=as.getShortcutActionWithLabel(a);
          if( !shortcut && !action ) {
            std::string str=" (hint! the actions with value in this ActionSet are: ";
            str+=as.getLabelList<ActionWithValue*>()+")";
            readact->error("cannot find action named " + a +str);
          } else if( action && action->exists(c[i]) ) {
            arg.push_back(action->copyOutput(c[i]));
          } else if( shortcut ) {
            unsigned narg=arg.size(); shortcut->interpretDataLabel( a + "." + name, readact, arg );
            if( arg.size()==narg ) readact->error("found no element in " + a + " with label " + name );
          } else {
            std::string str=" (hint! the components in this actions are: ";
            str+=action->getComponentsList()+")";
            readact->error("action " + a + " has no component named " + name + str);
          }
        }
      } else {    // if it doesn't contain a dot
        if(c[i]=="*") {
          // Take all values from all actions
          std::vector<ActionWithValue*> all=as.select<ActionWithValue*>();
          if( all.empty() ) readact->error("your input file is not telling plumed to calculate anything");
          for(unsigned j=0; j<all.size(); j++) {
            ActionWithVirtualAtom* av=all[j]->castToActionWithVirtualAtom(); if( av ) continue;
            ActionForInterface* ap=all[j]->castToActionForInterface(); if( ap && all[j]->getName()!="ENERGY" ) continue;
            for(int k=0; k<all[j]->getNumberOfComponents(); ++k) arg.push_back(all[j]->copyOutput(k));
          }
        } else {
          ActionWithValue* action=as.selectWithLabel<ActionWithValue*>(c[i]);
          if(!action) {
            std::string str=" (hint! the actions with value in this ActionSet are: ";
            str+=as.getLabelList<ActionWithValue*>()+")";
            readact->error("cannot find action named " + c[i] + str );
          }
          if( !(action->exists(c[i])) ) {
            std::string str=" (hint! the components in this actions are: ";
            str+=action->getComponentsList()+")";
            readact->error("action " + c[i] + " has no component named " + c[i] +str);
          };
          arg.push_back(action->copyOutput(c[i]));
        }
      }
    }
  }
}

void ActionWithArguments::expandArgKeywordInPDB( const PDB& pdb ) {
  std::vector<std::string> arg_names = pdb.getArgumentNames();
  if( arg_names.size()>0 ) {
    std::vector<Value*> arg_vals;
    interpretArgumentList( arg_names, plumed.getActionSet(), this, arg_vals );
  }
}

void ActionWithArguments::requestArguments(const std::vector<Value*> &arg) {
  plumed_massert(!lockRequestArguments,"requested argument list can only be changed in the prepare() method");
  arguments=arg;
  clearDependencies();
  std::string fullname;
  std::string name;
  for(unsigned i=0; i<arguments.size(); i++) {
    fullname=arguments[i]->getName();
    if(fullname.find(".")!=std::string::npos) {
      std::size_t dot=fullname.find_first_of('.');
      name=fullname.substr(0,dot);
    } else {
      name=fullname;
    }
    ActionWithValue* action=plumed.getActionSet().selectWithLabel<ActionWithValue*>(name);
    plumed_massert(action,"cannot find action named (in requestArguments - this is weird)" + name);
    addDependency(action);
  }
  ActionWithValue* av=dynamic_cast<ActionWithValue*>(this);
  if(av) av->firststep=true;
}

void ActionWithArguments::requestExtraDependencies(const std::vector<Value*> &extra) {
  plumed_massert(!lockRequestArguments,"requested argument list can only be changed in the prepare() method");
  std::string fullname;
  std::string name;
  for(unsigned i=0; i<extra.size(); i++) {
    fullname=extra[i]->getName();
    if(fullname.find(".")!=std::string::npos) {
      std::size_t dot=fullname.find_first_of('.');
      name=fullname.substr(0,dot);
    } else {
      name=fullname;
    }
    ActionWithValue* action=plumed.getActionSet().selectWithLabel<ActionWithValue*>(name);
    plumed_massert(action,"cannot find action named (in requestArguments - this is weird)" + name);
    addDependency(action);
  }
}

ActionWithArguments::ActionWithArguments(const ActionOptions&ao):
  Action(ao),
  lockRequestArguments(false)
{
  if( keywords.exists("ARG") ) {
    std::vector<Value*> arg;
    parseArgumentList("ARG",arg);

    if(!arg.empty()) {
      log.printf("  with arguments : \n");
      for(unsigned i=0; i<arg.size(); i++) {
        if( arg[i]->hasDerivatives() && arg[i]->getRank()>0 ) log.printf(" function on grid with label %s \n",arg[i]->getName().c_str());
        else if( arg[i]->getRank()==2 ) log.printf("   matrix with label %s \n",arg[i]->getName().c_str());
        else if( arg[i]->getRank()==1 ) log.printf("   vector with label %s \n",arg[i]->getName().c_str());
        else if( arg[i]->getRank()==0 ) log.printf("   scalar with label %s \n",arg[i]->getName().c_str());
        else error("type of argument does not make sense");
      }
    }
    requestArguments(arg);
  }
}

void ActionWithArguments::calculateNumericalDerivatives( ActionWithValue* a ) {
  if(!a) {
    a=castToActionWithValue();
    plumed_massert(a,"cannot compute numerical derivatives for an action without values");
  }

  const size_t nval=a->getNumberOfComponents();
  const size_t npar=arguments.size();
  std::vector<double> value (nval*npar);
  for(int i=0; i<npar; i++) {
    double arg0=arguments[i]->get();
    arguments[i]->set(arg0+std::sqrt(epsilon));
    a->calculate();
    arguments[i]->set(arg0);
    for(int j=0; j<nval; j++) {
      value[i*nval+j]=a->getOutputQuantity(j);
    }
  }
  a->calculate();
  a->clearDerivatives();
  for(int j=0; j<nval; j++) {
    Value* v=a->copyOutput(j);
    if( v->hasDerivatives() ) for(int i=0; i<npar; i++) v->addDerivative(i,(value[i*nval+j]-a->getOutputQuantity(j))/std::sqrt(epsilon));
  }
}

double ActionWithArguments::getProjection(unsigned i,unsigned j)const {
  plumed_massert(i<arguments.size()," making projections with an index which  is too large");
  plumed_massert(j<arguments.size()," making projections with an index which  is too large");
  const Value* v1=arguments[i];
  const Value* v2=arguments[j];
  return Value::projection(*v1,*v2);
}

void ActionWithArguments::addForcesOnArguments( const unsigned& argstart, const std::vector<double>& forces, unsigned& ind, const std::string& c  ) {
  for(unsigned i=0; i<arguments.size(); ++i) {
    if( i==0 && getName().find("EVALUATE_FUNCTION_FROM_GRID")!=std::string::npos ) continue ;
    if( !arguments[i]->ignoreStoredValue(c) || arguments[i]->getRank()==0 || (arguments[i]->getRank()>0 && arguments[i]->hasDerivatives()) ) {
      unsigned nvals = arguments[i]->getNumberOfValues();
      for(unsigned j=0; j<nvals; ++j) { arguments[i]->addForce( j, forces[ind] ); ind++; }
    }
  }
}

void ActionWithArguments::setGradients( Value* myval, unsigned& start ) const {
  if( !myval->hasDeriv ) return; plumed_assert( myval->getRank()==0 );

  bool scalar=true;
  for(unsigned i=0; i<arguments.size(); ++i ) {
    if( arguments[i]->getRank()!=0 ) { scalar=false; break; }
  }
  if( !scalar ) {
    bool constant=true;
    for(unsigned i=0; i<arguments.size(); ++i ) {
      if( !arguments[i]->isConstant() ) { constant=false; break; }
      else start += arguments[i]->getNumberOfValues();
    }
    if( !constant ) error("cannot set gradient as unable to handle non-constant actions that take vectors/matrices/grids in input");
  }
  // Now pass the gradients
  for(unsigned i=0; i<arguments.size(); ++i ) arguments[i]->passGradients( myval->getDerivative(i), myval->gradients );
}

bool ActionWithArguments::calculateConstantValues( const bool& haveatoms ) {
  ActionWithValue* av = castToActionWithValue();
  if( !av || arguments.size()==0 ) return false;
  bool constant = true, atoms=false;
  for(unsigned i=0; i<arguments.size(); ++i) {
<<<<<<< HEAD
    ActionAtomistic* aa=dynamic_cast<ActionAtomistic*>( arguments[i]->getPntrToAction() );
    if( aa ) {
      ActionWithVector* av=dynamic_cast<ActionWithVector*>( arguments[i]->getPntrToAction() );
      if( !av || aa->getNumberOfAtoms()>0 ) atoms=true;
    }
=======
    ActionAtomistic* aa=arguments[i]->getPntrToAction()->castToActionAtomistic();
    if( aa ) { atoms=true; }
>>>>>>> 60edd78a
    if( !arguments[i]->isConstant() ) { constant=false; break; }
  }
  if( constant ) {
    // Set everything constant first as we need to set the shape
    for(unsigned i=0; i<av->getNumberOfComponents(); ++i) (av->copyOutput(i))->setConstant();
    if( !haveatoms ) log.printf("  values stored by this action are computed during startup and stay fixed during the simulation\n");
    if( atoms ) return haveatoms;
  }
  // Now do the calculation and store the values if we don't need anything from the atoms
  if( constant && !haveatoms ) {
    plumed_assert( !atoms ); activate(); calculate(); deactivate();
    for(unsigned i=0; i<av->getNumberOfComponents(); ++i) {
      unsigned nv = av->copyOutput(i)->getNumberOfValues();
      log.printf("  %d values stored in component labelled %s are : ", nv, (av->copyOutput(i))->getName().c_str() );
      for(unsigned j=0; j<nv; ++j) log.printf(" %f", (av->copyOutput(i))->get(j) );
      log.printf("\n");
    }
  }
  return constant;
}

}<|MERGE_RESOLUTION|>--- conflicted
+++ resolved
@@ -327,16 +327,11 @@
   if( !av || arguments.size()==0 ) return false;
   bool constant = true, atoms=false;
   for(unsigned i=0; i<arguments.size(); ++i) {
-<<<<<<< HEAD
-    ActionAtomistic* aa=dynamic_cast<ActionAtomistic*>( arguments[i]->getPntrToAction() );
+    ActionAtomistic* aa=arguments[i]->getPntrToAction()->castToActionAtomistic();
     if( aa ) {
       ActionWithVector* av=dynamic_cast<ActionWithVector*>( arguments[i]->getPntrToAction() );
       if( !av || aa->getNumberOfAtoms()>0 ) atoms=true;
     }
-=======
-    ActionAtomistic* aa=arguments[i]->getPntrToAction()->castToActionAtomistic();
-    if( aa ) { atoms=true; }
->>>>>>> 60edd78a
     if( !arguments[i]->isConstant() ) { constant=false; break; }
   }
   if( constant ) {
