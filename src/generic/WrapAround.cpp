--- conflicted
+++ resolved
@@ -218,27 +218,17 @@
 }
 
 void WrapAround::calculate() {
-<<<<<<< HEAD
-  for(unsigned i=0; i<atoms.size(); i+=groupby) {
-    Vector second, first=getGlobalPosition(atoms[i]);
-=======
   for(unsigned j=0; j<p_reference.size(); ++j) refatoms[j] = getGlobalPosition(p_reference[j]);
 
   for(unsigned i=0; i<p_atoms.size(); i+=groupby) {
     Vector second, first=getGlobalPosition(p_atoms[i]);
->>>>>>> 58d66d7f
     double mindist2=std::numeric_limits<double>::max();
     int closest=-1;
     if(pair_) {
       closest = i/groupby;
     } else {
-<<<<<<< HEAD
-      for(unsigned j=0; j<reference.size(); ++j) {
-        second=getGlobalPosition(reference[j]);
-=======
       for(unsigned j=0; j<p_reference.size(); ++j) {
         second=refatoms[j];
->>>>>>> 58d66d7f
         const Vector distance=pbcDistance(first,second);
         const double distance2=modulo2(distance);
         if(distance2<mindist2) {
@@ -248,15 +238,6 @@
       }
       plumed_massert(closest>=0,"closest not found");
     }
-<<<<<<< HEAD
-    second=getGlobalPosition(reference[closest]);
-// place first atom of the group
-    first=second+pbcDistance(second,first); setGlobalPosition(atoms[i],first);
-// then place other atoms close to the first of the group
-    for(unsigned j=1; j<groupby; j++) {
-      second=getGlobalPosition(atoms[i+j]);
-      setGlobalPosition( atoms[i+j], first+pbcDistance(first,second) );
-=======
     second=refatoms[closest];
 // place first atom of the group
     first=second+pbcDistance(second,first); setGlobalPosition(p_atoms[i],first);
@@ -264,7 +245,6 @@
     for(unsigned j=1; j<groupby; j++) {
       second=getGlobalPosition(p_atoms[i+j]);
       setGlobalPosition( p_atoms[i+j], first+pbcDistance(first,second) );
->>>>>>> 58d66d7f
     }
   }
 }
