--- conflicted
+++ resolved
@@ -703,14 +703,10 @@
   long long int step_now = getStep();
   if (firsttime) {
     for (size_t i = 0; i < ndims; ++i) {
-<<<<<<< HEAD
       fict[i] = getArgumentScalar(i);
-=======
-      fict[i] = getArgument(i);
       if(reflectingWall[i] && (fict[i]>=delim[i].getMax() || fict[i]<=delim[i].getMin())) {
         error("eABF/DRR: initial position not in the range of [gmin, gmax]!");
       }
->>>>>>> c03db3e5
     }
     firsttime = false;
   }
