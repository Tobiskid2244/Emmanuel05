--- conflicted
+++ resolved
@@ -3,12 +3,6 @@
 # Typically, 2.X.Y where Y is the patch number
 # On git repo, we can use 2.X.Y-dev, then remove the "dev" upon release
 # (this is same as gromacs)
-<<<<<<< HEAD
-# Notice that "plumed --version" will return only 2.X
-# and "plumed --long-version" will return the full string
-2.4.1
-=======
 # Notice that "plumed info --version" will return only 2.X
 # and "plumed info --long-version" will return the full string
-2.3.5
->>>>>>> f50b7b26
+2.4.1