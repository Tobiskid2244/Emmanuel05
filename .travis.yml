--- conflicted
+++ resolved
@@ -267,13 +267,7 @@
 # then we do cppcheck
 # notice that with make codecheck we also run the maketools/plumedcheck
 # script which check if coding policies are satisfied
-<<<<<<< HEAD
   - if test "$CPPCHECK" == yes ; then make codecheck ; fi
 after_success:
-  - if test "$MAKEDOC" == yes ; then ./.travis/push doc ; fi 
-  - if test "$MAKECOVERAGE" == yes ; then ./.travis/push coverage ; fi 
 # upload conda package
-  - if test -n "$PLUMED_CONDA" && test -n "$CONDA_LABEL" ; then make -C conda upload ; fi
-=======
-  - if test "$CPPCHECK" == yes ; then make codecheck ; fi
->>>>>>> 504935a7
+  - if test -n "$PLUMED_CONDA" && test -n "$CONDA_LABEL" ; then make -C conda upload ; fi